/*
 * Copyright (c)2019 ZeroTier, Inc.
 *
 * Use of this software is governed by the Business Source License included
 * in the LICENSE.TXT file in the project's root directory.
 *
 * Change Date: 2023-01-01
 *
 * On the date above, in accordance with the Business Source License, use
 * of this software will be governed by version 2.0 of the Apache License.
 */
/****/

#ifndef ZT_CONSTANTS_HPP
#define ZT_CONSTANTS_HPP

#include "../include/ZeroTierOne.h"

#if __has_include("version.h")
#include "version.h"
#else /* dummy values for use inside IDEs, etc. */
#define ZEROTIER_ONE_VERSION_MAJOR 255
#define ZEROTIER_ONE_VERSION_MINOR 255
#define ZEROTIER_ONE_VERSION_REVISION 255
#define ZEROTIER_ONE_VERSION_BUILD 255
#endif

#ifndef ZT_BUILD_ARCHITECTURE
#define ZT_BUILD_ARCHITECTURE 0
#endif
#ifndef ZT_BUILD_PLATFORM
#define ZT_BUILD_PLATFORM 0
#endif

//
// This include file also auto-detects and canonicalizes some environment
// information defines:
//
// __LINUX__
// __APPLE__
// __BSD__ (OSX also defines this)
// __UNIX_LIKE__ (Linux, BSD, etc.)
// __WINDOWS__
//
// Also makes sure __BYTE_ORDER is defined reasonably.
//

// Hack: make sure __GCC__ is defined on old GCC compilers
#ifndef __GCC__
#if defined(__GCC_HAVE_SYNC_COMPARE_AND_SWAP_1) || defined(__GCC_HAVE_SYNC_COMPARE_AND_SWAP_2) || defined(__GCC_HAVE_SYNC_COMPARE_AND_SWAP_4)
#define __GCC__
#endif
#endif

#if defined(__linux__) || defined(linux) || defined(__LINUX__) || defined(__linux)
#ifndef __LINUX__
#define __LINUX__
#endif
#ifndef __UNIX_LIKE__
#define __UNIX_LIKE__
#endif
#include <endian.h>
#endif

#ifdef __APPLE__
#include <TargetConditionals.h>
#ifndef __UNIX_LIKE__
#define __UNIX_LIKE__
#endif
#ifndef __BSD__
#define __BSD__
#endif
#include <machine/endian.h>
#endif

#if defined(__FreeBSD__) || defined(__OpenBSD__) || defined(__NetBSD__)
#ifndef __UNIX_LIKE__
#define __UNIX_LIKE__
#endif
#ifndef __BSD__
#define __BSD__
#endif
#include <sys/endian.h>
#ifndef __BYTE_ORDER
#define __BYTE_ORDER _BYTE_ORDER
#define __LITTLE_ENDIAN _LITTLE_ENDIAN
#define __BIG_ENDIAN _BIG_ENDIAN
#endif
#endif

#if defined(_WIN32) || defined(_WIN64)
#ifndef __WINDOWS__
#define __WINDOWS__
#endif
#ifndef NOMINMAX
#define NOMINMAX
#endif
#pragma warning(disable : 4290)
#pragma warning(disable : 4996)
#pragma warning(disable : 4101)
#undef __UNIX_LIKE__
#undef __BSD__
#include <WinSock2.h>
#include <Windows.h>
#endif

#ifdef __NetBSD__
#ifndef RTF_MULTICAST
#define RTF_MULTICAST   0x20000000
#endif
#endif

// Define ZT_NO_TYPE_PUNNING to disable reckless casts on anything other than x86 and x86_64.
#if (!(defined(__amd64__) || defined(__amd64) || defined(__x86_64__) || defined(__x86_64) || defined(_M_AMD64) || defined(_M_X64) || defined(i386) || defined(__i386) || defined(__i386__) || defined(__i486__) || defined(__i586__) || defined(__i686__) || defined(_M_IX86) || defined(__X86__) || defined(_X86_) || defined(__I86__) || defined(__INTEL__) || defined(__386)))
#ifndef ZT_NO_TYPE_PUNNING
#define ZT_NO_TYPE_PUNNING
#endif
#endif

// Assume little endian if not defined on Mac and Windows as these don't run on any BE architectures.
#if (defined(__APPLE__) || defined(__WINDOWS__)) && (!defined(__BYTE_ORDER))
#undef __BYTE_ORDER
#undef __LITTLE_ENDIAN
#undef __BIG_ENDIAN
#define __BIG_ENDIAN 4321
#define __LITTLE_ENDIAN 1234
#define __BYTE_ORDER 1234
#endif

#ifdef __WINDOWS__
#define ZT_PATH_SEPARATOR '\\'
#define ZT_PATH_SEPARATOR_S "\\"
#define ZT_EOL_S "\r\n"
#else
#define ZT_PATH_SEPARATOR '/'
#define ZT_PATH_SEPARATOR_S "/"
#define ZT_EOL_S "\n"
#endif

#ifndef __BYTE_ORDER
#include <endian.h>
#endif

#if (defined(__GNUC__) && (__GNUC__ >= 3)) || (defined(__INTEL_COMPILER) && (__INTEL_COMPILER >= 800)) || defined(__clang__)
#define ZT_ALWAYS_INLINE __attribute__((always_inline))
#ifndef likely
#define likely(x) __builtin_expect((x),1)
#endif
#ifndef unlikely
#define unlikely(x) __builtin_expect((x),0)
#endif
#else
#ifndef likely
#define ZT_ALWAYS_INLINE inline
#define likely(x) (x)
#endif
#ifndef unlikely
#define unlikely(x) (x)
#endif
#endif

#if defined(__WINDOWS__) && !defined(__GNUC__) && !defined (__clang__) && !defined(__INTEL_COMPILER)
#define ZT_PACKED_STRUCT(D) __pragma(pack(push,1)) D __pragma(pack(pop))
#else
#define ZT_PACKED_STRUCT(D) D __attribute__((packed))
#endif

/**
 * Length of a ZeroTier address in bytes
 */
#define ZT_ADDRESS_LENGTH 5

/**
 * Length of a hexadecimal ZeroTier address
 */
#define ZT_ADDRESS_LENGTH_HEX 10

/**
 * Addresses beginning with this byte are reserved for the joy of in-band signaling
 */
#define ZT_ADDRESS_RESERVED_PREFIX 0xff

/**
 * Default virtual network MTU (not physical)
 */
#define ZT_DEFAULT_MTU 2800

/**
 * Maximum number of packet fragments we'll support (protocol max: 16)
 */
#define ZT_MAX_PACKET_FRAGMENTS 7

/**
 * Size of RX queue in packets
 */
#define ZT_RX_QUEUE_SIZE 32

/**
 * Size of TX queue in packets
 */
#define ZT_TX_QUEUE_SIZE 32

/**
 * Length of peer shared secrets (256-bit, do not change)
 */
#define ZT_PEER_SECRET_KEY_LENGTH 32

/**
 * Minimum delay between timer task checks to prevent thrashing
 */
#define ZT_MIN_TIMER_TASK_INTERVAL 500

/**
 * Maximum delay between timer task checks (should be a fraction of smallest housekeeping interval)
 */
#define ZT_MAX_TIMER_TASK_INTERVAL 3000

/**
 * How often most internal cleanup and housekeeping tasks are performed
 */
#define ZT_HOUSEKEEPING_PERIOD 120000

/**
 * How often network housekeeping is performed
 *
 * Note that this affects how frequently we re-request network configurations
 * from network controllers if we haven't received one yet.
 */
#define ZT_NETWORK_HOUSEKEEPING_PERIOD 12000

/**
 * Delay between WHOIS retries in ms
 */
#define ZT_WHOIS_RETRY_DELAY 500

/**
 * Transmit queue entry timeout
 */
#define ZT_TRANSMIT_QUEUE_TIMEOUT 5000

/**
 * Receive queue entry timeout
 */
#define ZT_RECEIVE_QUEUE_TIMEOUT 5000

/**
 * Maximum number of ZT hops allowed (this is not IP hops/TTL)
 *
 * The protocol allows up to 7, but we limit it to something smaller.
 */
#define ZT_RELAY_MAX_HOPS 4

/**
 * Expire time for multicast 'likes' and indirect multicast memberships in ms
 */
#define ZT_MULTICAST_LIKE_EXPIRE 600000

/**
 * Period for multicast LIKE re-announcements to connected nodes
 */
#define ZT_MULTICAST_ANNOUNCE_PERIOD 120000

/**
 * Delay between explicit MULTICAST_GATHER requests for a given multicast channel
 */
#define ZT_MULTICAST_EXPLICIT_GATHER_DELAY (ZT_MULTICAST_LIKE_EXPIRE / 10)

/**
 * Timeout for outgoing multicasts
 *
 * This is how long we wait for explicit or implicit gather results.
 */
#define ZT_MULTICAST_TRANSMIT_TIMEOUT 5000

/**
 * How frequently to check for changes to the system's network interfaces. When
 * the service decides to use this constant it's because we want to react more
 * quickly to new interfaces that pop up or go down.
 */
#define ZT_MULTIPATH_BINDER_REFRESH_PERIOD 5000

/**
 * Packets are only used for QoS/ACK statistical sampling if their packet ID is divisible by
 * this integer. This is to provide a mechanism for both peers to agree on which packets need
 * special treatment without having to exchange information. Changing this value would be
 * a breaking change and would necessitate a protocol version upgrade. Since each incoming and
 * outgoing packet ID is checked against this value its evaluation is of the form:
 * (id & (divisor - 1)) == 0, thus the divisor must be a power of 2.
 *
 * This value is set at (16) so that given a normally-distributed RNG output we will sample
 * 1/16th (or ~6.25%) of packets.
 */
#define ZT_PATH_QOS_ACK_PROTOCOL_DIVISOR 0x10

/**
 * Time horizon for VERB_QOS_MEASUREMENT and VERB_ACK packet processing cutoff
 */
#define ZT_PATH_QOS_ACK_CUTOFF_TIME 30000

/**
 * Maximum number of VERB_QOS_MEASUREMENT and VERB_ACK packets allowed to be
 * processed within cutoff time. Separate totals are kept for each type but
 * the limit is the same for both.
 *
 * This limits how often this peer will compute statistical estimates
 * of various QoS measures from a VERB_QOS_MEASUREMENT or VERB_ACK packets to
 * CUTOFF_LIMIT times per CUTOFF_TIME milliseconds per peer to prevent
 * this from being useful for DOS amplification attacks.
 */
#define ZT_PATH_QOS_ACK_CUTOFF_LIMIT 128

/**
 * Path choice history window size. This is used to keep track of which paths were
 * previously selected so that we can maintain a target allocation over time.
 */
#define ZT_MULTIPATH_PROPORTION_WIN_SZ 128

/**
 * Interval used for rate-limiting the computation of path quality estimates.
 */
#define ZT_PATH_QUALITY_COMPUTE_INTERVAL 1000

/**
 * Number of samples to consider when computing real-time path statistics
 */
#define ZT_PATH_QUALITY_METRIC_REALTIME_CONSIDERATION_WIN_SZ 128

/**
 * Number of samples to consider when computing performing long-term path quality analysis.
 * By default this value is set to ZT_PATH_QUALITY_METRIC_REALTIME_CONSIDERATION_WIN_SZ but can
 * be set to any value greater than that to observe longer-term path quality behavior.
 */
#define ZT_PATH_QUALITY_METRIC_WIN_SZ ZT_PATH_QUALITY_METRIC_REALTIME_CONSIDERATION_WIN_SZ

/**
 * Maximum acceptable Packet Delay Variance (PDV) over a path
 */
#define ZT_PATH_MAX_PDV 1000

/**
 * Maximum acceptable time interval between expectation and receipt of at least one ACK over a path
 */
#define ZT_PATH_MAX_AGE 30000

/**
 * Maximum acceptable mean latency over a path
 */
#define ZT_PATH_MAX_MEAN_LATENCY 1000

/**
 * How much each factor contributes to the "stability" score of a path
 */
#define ZT_PATH_CONTRIB_PDV                    (1.0 / 3.0)
#define ZT_PATH_CONTRIB_LATENCY                (1.0 / 3.0)
#define ZT_PATH_CONTRIB_THROUGHPUT_DISTURBANCE (1.0 / 3.0)

/**
 * How much each factor contributes to the "quality" score of a path
 */
#define ZT_PATH_CONTRIB_STABILITY  (0.75 / 3.0)
#define ZT_PATH_CONTRIB_THROUGHPUT (1.50 / 3.0)
#define ZT_PATH_CONTRIB_SCOPE      (0.75 / 3.0)

/**
 * How often a QoS packet is sent
 */
#define ZT_PATH_QOS_INTERVAL 3000

/**
 * Min and max acceptable sizes for a VERB_QOS_MEASUREMENT packet
 */
#define ZT_PATH_MIN_QOS_PACKET_SZ 8 + 1
#define ZT_PATH_MAX_QOS_PACKET_SZ 1400

/**
 * How many ID:sojourn time pairs in a single QoS packet
 */
#define ZT_PATH_QOS_TABLE_SIZE ((ZT_PATH_MAX_QOS_PACKET_SZ * 8) / (64 + 16))

/**
 * Maximum number of outgoing packets we monitor for QoS information
 */
#define ZT_PATH_MAX_OUTSTANDING_QOS_RECORDS 128

/**
 * Timeout for QoS records
 */
#define ZT_PATH_QOS_TIMEOUT (ZT_PATH_QOS_INTERVAL * 2)

/**
 * How often the service tests the path throughput
 */
#define ZT_PATH_THROUGHPUT_MEASUREMENT_INTERVAL (ZT_PATH_ACK_INTERVAL * 8)

/**
 * Minimum amount of time between each ACK packet
 */
#define ZT_PATH_ACK_INTERVAL 1000

/**
 * How often an aggregate link statistics report is emitted into this tracing system
 */
#define ZT_PATH_AGGREGATE_STATS_REPORT_INTERVAL 60000

/**
 * How much an aggregate link's component paths can vary from their target allocation
 * before the link is considered to be in a state of imbalance.
 */
#define ZT_PATH_IMBALANCE_THRESHOLD 0.20

/**
 * Max allowable time spent in any queue
 */
#define ZT_QOS_TARGET 5 // ms

/**
 * Time period where the time spent in the queue by a packet should fall below
 * target at least once
 */
#define ZT_QOS_INTERVAL 100 // ms

/**
 * The number of bytes that each queue is allowed to send during each DRR cycle.
 * This approximates a single-byte-based fairness queuing scheme
 */
#define ZT_QOS_QUANTUM ZT_DEFAULT_MTU

/**
 * The maximum total number of packets that can be queued among all
 * active/inactive, old/new queues
 */
#define ZT_QOS_MAX_ENQUEUED_PACKETS 1024

/**
 * Number of QoS queues (buckets)
 */
#define ZT_QOS_NUM_BUCKETS 9

/**
 * All unspecified traffic is put in this bucket. Anything in a bucket with a smaller
 * value is de-prioritized. Anything in a bucket with a higher value is prioritized over
 * other traffic.
 */
#define ZT_QOS_DEFAULT_BUCKET 0

/**
 * Do not accept HELLOs over a given path more often than this
 */
#define ZT_PATH_HELLO_RATE_LIMIT 1000

/**
 * Delay between full-fledge pings of directly connected peers
 *
 * See https://conferences.sigcomm.org/imc/2010/papers/p260.pdf for
 * some real world data on NAT UDP timeouts. From the paper: "the
 * lowest measured timeout when a binding has seen bidirectional
 * traffic is 54 sec." We use 45 to be a bit under this.
 */
<<<<<<< HEAD
#define ZT_PEER_PING_PERIOD 45000
=======
#define ZT_PEER_PING_PERIOD 60000

/**
 * Delay between full-fledge pings of directly connected peers.
 *
 * With multipath bonding enabled ping peers more often to measure
 * packet loss and latency. This uses more bandwidth so is disabled
 * by default to avoid increasing idle bandwidth use for regular
 * links.
 */
#define ZT_MULTIPATH_PEER_PING_PERIOD 5000

/**
 * Paths are considered expired if they have not sent us a real packet in this long
 */
#define ZT_PEER_PATH_EXPIRATION ((ZT_PEER_PING_PERIOD * 4) + 3000)

/**
 * How often to retry expired paths that we're still remembering
 */
#define ZT_PEER_EXPIRED_PATH_TRIAL_PERIOD (ZT_PEER_PING_PERIOD * 10)
>>>>>>> 52a166a7

/**
 * Timeout for overall peer activity (measured from last receive)
 */
#ifndef ZT_SDK
#define ZT_PEER_ACTIVITY_TIMEOUT 500000
#else
#define ZT_PEER_ACTIVITY_TIMEOUT 30000
#endif

/**
 * Rescan for best/fastest root every N milliseconds
 */
#define ZT_FIND_BEST_ROOT_PERIOD 2000

/**
 * General rate limit timeout for multiple packet types (HELLO, etc.)
 */
#define ZT_PEER_GENERAL_INBOUND_RATE_LIMIT 500

/**
 * General limit for max RTT for requests over the network
 */
#define ZT_GENERAL_RTT_LIMIT 5000

/**
 * Delay between requests for updated network autoconf information
 *
 * Don't lengthen this as it affects things like QoS / uptime monitoring
 * via ZeroTier Central. This is the heartbeat, basically.
 */
#define ZT_NETWORK_AUTOCONF_DELAY 60000

/**
 * Minimum interval between attempts by relays to unite peers
 *
 * When a relay gets a packet destined for another peer, it sends both peers
 * a RENDEZVOUS message no more than this often. This instructs the peers
 * to attempt NAT-t and gives each the other's corresponding IP:port pair.
 */
#define ZT_MIN_UNITE_INTERVAL 30000

/**
 * Sanity limit on maximum bridge routes
 *
 * If the number of bridge routes exceeds this, we cull routes from the
 * bridges with the most MACs behind them until it doesn't. This is a
 * sanity limit to prevent memory-filling DOS attacks, nothing more. No
 * physical LAN has anywhere even close to this many nodes. Note that this
 * does not limit the size of ZT virtual LANs, only bridge routing.
 */
#define ZT_MAX_BRIDGE_ROUTES 16777216

/**
 * If there is no known L2 bridging route, spam to up to this many active bridges
 */
#define ZT_MAX_BRIDGE_SPAM 32

/**
 * Interval between direct path pushes in milliseconds
 */
#define ZT_DIRECT_PATH_PUSH_INTERVAL 15000

/**
 * Interval between direct path pushes in milliseconds if we already have a path
 */
#define ZT_DIRECT_PATH_PUSH_INTERVAL_HAVEPATH 120000

/**
 * Time horizon for push direct paths cutoff
 */
#define ZT_PUSH_DIRECT_PATHS_CUTOFF_TIME 30000

/**
 * Maximum number of direct path pushes within cutoff time
 *
 * This limits response to PUSH_DIRECT_PATHS to CUTOFF_LIMIT responses
 * per CUTOFF_TIME milliseconds per peer to prevent this from being
 * useful for DOS amplification attacks.
 */
#define ZT_PUSH_DIRECT_PATHS_CUTOFF_LIMIT 8

/**
 * Maximum number of paths per IP scope (e.g. global, link-local) and family (e.g. v4/v6)
 */
#define ZT_PUSH_DIRECT_PATHS_MAX_PER_SCOPE_AND_FAMILY 8

/**
 * Time horizon for VERB_NETWORK_CREDENTIALS cutoff
 */
#define ZT_PEER_CREDENTIALS_CUTOFF_TIME 60000

/**
 * Maximum number of VERB_NETWORK_CREDENTIALS within cutoff time
 */
#define ZT_PEER_CREDEITIALS_CUTOFF_LIMIT 15

/**
 * WHOIS rate limit (we allow these to be pretty fast)
 */
#define ZT_PEER_WHOIS_RATE_LIMIT 100

/**
 * General rate limit for other kinds of rate-limited packets (HELLO, credential request, etc.) both inbound and outbound
 */
#define ZT_PEER_GENERAL_RATE_LIMIT 1000

/**
 * Don't do expensive identity validation more often than this
 *
 * IPv4 and IPv6 address prefixes are hashed down to 14-bit (0-16383) integers
 * using the first 24 bits for IPv4 or the first 48 bits for IPv6. These are
 * then rate limited to one identity validation per this often milliseconds.
 */
#if (defined(__amd64) || defined(__amd64__) || defined(__x86_64) || defined(__x86_64__) || defined(__AMD64) || defined(__AMD64__) || defined(_M_X64) || defined(_M_AMD64))
// AMD64 machines can do anywhere from one every 50ms to one every 10ms. This provides plenty of margin.
#define ZT_IDENTITY_VALIDATION_SOURCE_RATE_LIMIT 2000
#else
#if (defined(__i386__) || defined(__i486__) || defined(__i586__) || defined(__i686__) || defined(_M_IX86) || defined(_X86_) || defined(__I86__))
// 32-bit Intel machines usually average about one every 100ms
#define ZT_IDENTITY_VALIDATION_SOURCE_RATE_LIMIT 5000
#else
// This provides a safe margin for ARM, MIPS, etc. that usually average one every 250-400ms
#define ZT_IDENTITY_VALIDATION_SOURCE_RATE_LIMIT 10000
#endif
#endif

/**
 * How long is a path or peer considered to have a trust relationship with us (for e.g. relay policy) since last trusted established packet?
 */
#define ZT_TRUST_EXPIRATION 600000

/**
 * Size of a buffer to store either a C25519 or an ECC P-384 signature
 *
 * This must be large enough to hold all signature types.
 */
#define ZT_SIGNATURE_BUFFER_SIZE 96

/**
 * Desired / recommended min stack size for threads (used on some platforms to reset thread stack size)
 */
#define ZT_THREAD_MIN_STACK_SIZE 1048576

// Internal cryptographic algorithm IDs
#define ZT_CRYPTO_ALG_C25519 0
#define ZT_CRYPTO_ALG_P384 1

// Exceptions thrown in core ZT code
#define ZT_EXCEPTION_OUT_OF_BOUNDS 100
#define ZT_EXCEPTION_OUT_OF_MEMORY 101
#define ZT_EXCEPTION_PRIVATE_KEY_REQUIRED 102
#define ZT_EXCEPTION_INVALID_ARGUMENT 103
#define ZT_EXCEPTION_INVALID_SERIALIZED_DATA_INVALID_TYPE 200
#define ZT_EXCEPTION_INVALID_SERIALIZED_DATA_OVERFLOW 201
#define ZT_EXCEPTION_INVALID_SERIALIZED_DATA_INVALID_CRYPTOGRAPHIC_TOKEN 202
#define ZT_EXCEPTION_INVALID_SERIALIZED_DATA_BAD_ENCODING 203

#endif<|MERGE_RESOLUTION|>--- conflicted
+++ resolved
@@ -456,31 +456,7 @@
  * lowest measured timeout when a binding has seen bidirectional
  * traffic is 54 sec." We use 45 to be a bit under this.
  */
-<<<<<<< HEAD
 #define ZT_PEER_PING_PERIOD 45000
-=======
-#define ZT_PEER_PING_PERIOD 60000
-
-/**
- * Delay between full-fledge pings of directly connected peers.
- *
- * With multipath bonding enabled ping peers more often to measure
- * packet loss and latency. This uses more bandwidth so is disabled
- * by default to avoid increasing idle bandwidth use for regular
- * links.
- */
-#define ZT_MULTIPATH_PEER_PING_PERIOD 5000
-
-/**
- * Paths are considered expired if they have not sent us a real packet in this long
- */
-#define ZT_PEER_PATH_EXPIRATION ((ZT_PEER_PING_PERIOD * 4) + 3000)
-
-/**
- * How often to retry expired paths that we're still remembering
- */
-#define ZT_PEER_EXPIRED_PATH_TRIAL_PERIOD (ZT_PEER_PING_PERIOD * 10)
->>>>>>> 52a166a7
 
 /**
  * Timeout for overall peer activity (measured from last receive)
