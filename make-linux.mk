#
# Makefile for ZeroTier One on Linux
#
# This is confirmed to work on distributions newer than CentOS 6 (the
# one used for reference builds) and on 32 and 64 bit x86 and ARM
# machines. It should also work on other 'normal' machines and recent
# distributions. Editing might be required for tiny devices or weird
# distros.
#
# Targets
#   one: zerotier-one and symlinks (cli and idtool)
#   all: builds 'one'
#   selftest: zerotier-selftest
#   debug: builds 'one' and 'selftest' with tracing and debug flags
#   installer: ZeroTierOneInstaller-... and packages (if possible)
#   official: builds 'one' and 'installer'
#   clean: removes all built files, objects, other trash
#

# Automagically pick clang or gcc, with preference for clang
# This is only done if we have not overridden these with an environment or CLI variable
ifeq ($(origin CC),default)
	CC=$(shell if [ -e /usr/bin/clang ]; then echo clang; else echo gcc; fi)
endif
ifeq ($(origin CXX),default)
	CXX=$(shell if [ -e /usr/bin/clang++ ]; then echo clang++; else echo g++; fi)
endif

UNAME_M=$(shell $(CC) -dumpmachine | cut -d '-' -f 1)

INCLUDES=-Iext/lwip/src/include -Iext/lwip/src/include/ipv4 -Iext/lwip/src/include/ipv6
DEFS=-DZT_ENABLE_NETCON #-DVERBOSE
CXXFLAGS+=-Wc++11-compat-deprecated-writable-strings -Wformat
LDLIBS?=

include objects.mk
OBJS+=osdep/LinuxEthernetTap.o netcon/NetconEthernetTap.o osdep/Arp.o netcon/NetconUtilities.o

# "make official" is a shortcut for this
ifeq ($(ZT_OFFICIAL_RELEASE),1)
	DEFS+=-DZT_OFFICIAL_RELEASE
	ZT_USE_MINIUPNPC=1
endif

ifeq ($(ZT_USE_MINIUPNPC),1)
	DEFS+=-DZT_USE_MINIUPNPC
	LDLIBS+=ext/miniupnpc/libminiupnpc.a
	OBJS+=osdep/UPNPClient.o
endif

# Build with ZT_ENABLE_NETWORK_CONTROLLER=1 to build with the Sqlite network controller
ifeq ($(ZT_ENABLE_NETWORK_CONTROLLER),1)
        DEFS+=-DZT_ENABLE_NETWORK_CONTROLLER
        LDLIBS+=-L/usr/local/lib -lsqlite3
        OBJS+=controller/SqliteNetworkController.o
endif

# Build with ZT_ENABLE_CLUSTER=1 to build with cluster support
ifeq ($(ZT_ENABLE_CLUSTER),1)
	DEFS+=-DZT_ENABLE_CLUSTER
endif

# "make debug" is a shortcut for this
ifeq ($(ZT_DEBUG),1)
	DEFS+=-DZT_TRACE
	CFLAGS+=-Wall -g -pthread $(INCLUDES) $(DEFS)
	CXXFLAGS+=-Wall -g -pthread $(INCLUDES) $(DEFS)
	LDFLAGS=-ldl
	STRIP=echo
	# The following line enables optimization for the crypto code, since
	# C25519 in particular is almost UNUSABLE in -O0 even on a 3ghz box!
ext/lz4/lz4.o node/Salsa20.o node/SHA512.o node/C25519.o node/Poly1305.o: CFLAGS = -Wall -O2 -g -pthread $(INCLUDES) $(DEFS)
else
	CFLAGS?=-O3 -fstack-protector
	CFLAGS+=-Wall -fPIE -fvisibility=hidden -pthread $(INCLUDES) -DNDEBUG $(DEFS)
	CXXFLAGS?=-O3 -fstack-protector
	CXXFLAGS+=-Wall -Wreorder -fPIE -fvisibility=hidden -fno-rtti -pthread $(INCLUDES) -DNDEBUG $(DEFS)
	LDFLAGS=-ldl -pie -Wl,-z,relro,-z,now
	STRIP=strip --strip-all
endif
ifeq ($(ZT_TRACE),1)
	DEFS+=-DZT_TRACE 
endif

# Uncomment for gprof profile build
#CFLAGS=-Wall -g -pg -pthread $(INCLUDES) $(DEFS)
#CXXFLAGS=-Wall -g -pg -pthread $(INCLUDES) $(DEFS)
#LDFLAGS=
#STRIP=echo

all:	one

one:	$(OBJS) one.o
ifeq ($(ZT_USE_MINIUPNPC),1)
	cd ext/miniupnpc ; make clean ; make 'CFLAGS=-O2 -fstack-protector -fPIE -fno-common -DMINIUPNPC_SET_SOCKET_TIMEOUT -DMINIUPNPC_GET_SRC_ADDR -D_BSD_SOURCE -D_DEFAULT_SOURCE -D_XOPEN_SOURCE=600' -j 2 libminiupnpc.a
endif
	$(CXX) $(CXXFLAGS) $(LDFLAGS) -o zerotier-one $(OBJS) one.o $(LDLIBS)
	$(STRIP) zerotier-one
	ln -sf zerotier-one zerotier-idtool
	ln -sf zerotier-one zerotier-cli

selftest:	$(OBJS) selftest.o
	$(CXX) $(CXXFLAGS) $(LDFLAGS) -o zerotier-selftest selftest.o $(OBJS) $(LDLIBS)
	$(STRIP) zerotier-selftest

installer: one FORCE
	./ext/installfiles/linux/buildinstaller.sh

clean:
<<<<<<< HEAD
	rm -rf *.o
	find netcon/ -name "*.1.0" -type f -delete
	find netcon/ -name "*.so" -type f -delete
	find netcon/ -name "zerotier-one" -type f -delete
	find netcon/ -name "zerotier-cli" -type f -delete
	find netcon/docker-test -name "zerotier-intercept" -type f -delete
	rm -rf netcon/*.o netcon/*.so netcon/*.1.0
	rm -rf node/*.o controller/*.o osdep/*.o service/*.o ext/http-parser/*.o ext/lz4/*.o ext/json-parser/*.o zerotier-one zerotier-idtool zerotier-cli zerotier-selftest build-* ZeroTierOneInstaller-* *.deb *.rpm
=======
	rm -rf *.o node/*.o controller/*.o osdep/*.o service/*.o ext/http-parser/*.o ext/lz4/*.o ext/json-parser/*.o zerotier-one zerotier-idtool zerotier-cli zerotier-selftest build-* ZeroTierOneInstaller-* *.deb *.rpm
	cd ext/miniupnpc ; make clean
>>>>>>> 764dd1c3

debug:	FORCE
	make ZT_DEBUG=1 one
	make ZT_DEBUG=1 selftest

official: FORCE
	make -j 4 ZT_OFFICIAL_RELEASE=1
	make ZT_OFFICIAL_RELEASE=1 installer

FORCE:<|MERGE_RESOLUTION|>--- conflicted
+++ resolved
@@ -26,11 +26,11 @@
 	CXX=$(shell if [ -e /usr/bin/clang++ ]; then echo clang++; else echo g++; fi)
 endif
 
-UNAME_M=$(shell $(CC) -dumpmachine | cut -d '-' -f 1)
+#UNAME_M=$(shell $(CC) -dumpmachine | cut -d '-' -f 1)
 
 INCLUDES=-Iext/lwip/src/include -Iext/lwip/src/include/ipv4 -Iext/lwip/src/include/ipv6
-DEFS=-DZT_ENABLE_NETCON #-DVERBOSE
-CXXFLAGS+=-Wc++11-compat-deprecated-writable-strings -Wformat
+DEFS=-DZT_ENABLE_NETCON
+#CXXFLAGS+=-Wc++11-compat-deprecated-writable-strings -Wformat
 LDLIBS?=
 
 include objects.mk
@@ -50,9 +50,9 @@
 
 # Build with ZT_ENABLE_NETWORK_CONTROLLER=1 to build with the Sqlite network controller
 ifeq ($(ZT_ENABLE_NETWORK_CONTROLLER),1)
-        DEFS+=-DZT_ENABLE_NETWORK_CONTROLLER
-        LDLIBS+=-L/usr/local/lib -lsqlite3
-        OBJS+=controller/SqliteNetworkController.o
+	DEFS+=-DZT_ENABLE_NETWORK_CONTROLLER
+	LDLIBS+=-L/usr/local/lib -lsqlite3
+	OBJS+=controller/SqliteNetworkController.o
 endif
 
 # Build with ZT_ENABLE_CLUSTER=1 to build with cluster support
@@ -78,8 +78,9 @@
 	LDFLAGS=-ldl -pie -Wl,-z,relro,-z,now
 	STRIP=strip --strip-all
 endif
+
 ifeq ($(ZT_TRACE),1)
-	DEFS+=-DZT_TRACE 
+	DEFS+=-DZT_TRACE
 endif
 
 # Uncomment for gprof profile build
@@ -107,19 +108,14 @@
 	./ext/installfiles/linux/buildinstaller.sh
 
 clean:
-<<<<<<< HEAD
-	rm -rf *.o
-	find netcon/ -name "*.1.0" -type f -delete
-	find netcon/ -name "*.so" -type f -delete
-	find netcon/ -name "zerotier-one" -type f -delete
-	find netcon/ -name "zerotier-cli" -type f -delete
+	find ./ -type f -name '*.o' -delete
+	find netcon/ -type f -name '*.so' -delete
+	find netcon/ -type f -name '*.1.0' -delete
+	find netcon/ -type f -name 'zerotier-one' -delete
+	find netcon/ -type f -name 'zerotier-cli' -delete
 	find netcon/docker-test -name "zerotier-intercept" -type f -delete
-	rm -rf netcon/*.o netcon/*.so netcon/*.1.0
-	rm -rf node/*.o controller/*.o osdep/*.o service/*.o ext/http-parser/*.o ext/lz4/*.o ext/json-parser/*.o zerotier-one zerotier-idtool zerotier-cli zerotier-selftest build-* ZeroTierOneInstaller-* *.deb *.rpm
-=======
-	rm -rf *.o node/*.o controller/*.o osdep/*.o service/*.o ext/http-parser/*.o ext/lz4/*.o ext/json-parser/*.o zerotier-one zerotier-idtool zerotier-cli zerotier-selftest build-* ZeroTierOneInstaller-* *.deb *.rpm
+	rm -rf zerotier-one zerotier-idtool zerotier-cli zerotier-selftest zerotier-netcon build-* ZeroTierOneInstaller-* *.deb *.rpm *.pkg *.tgz
 	cd ext/miniupnpc ; make clean
->>>>>>> 764dd1c3
 
 debug:	FORCE
 	make ZT_DEBUG=1 one
