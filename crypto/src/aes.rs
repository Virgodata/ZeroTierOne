// (c) 2020-2022 ZeroTier, Inc. -- currently proprietary pending actual release and licensing. See LICENSE.md.

// MacOS implementation of AES primitives since CommonCrypto seems to be faster than OpenSSL, especially on ARM64.
#[cfg(target_os = "macos")]
mod fruit_flavored {
    use std::os::raw::{c_int, c_void};
    use std::ptr::{null, null_mut};

    use crate::secure_eq;

    #[allow(non_upper_case_globals, unused)]
    const kCCModeECB: i32 = 1;
    #[allow(non_upper_case_globals, unused)]
    const kCCModeCTR: i32 = 4;
    #[allow(non_upper_case_globals, unused)]
    const kCCModeGCM: i32 = 11;
    #[allow(non_upper_case_globals, unused)]
    const kCCEncrypt: i32 = 0;
    #[allow(non_upper_case_globals, unused)]
    const kCCDecrypt: i32 = 1;
    #[allow(non_upper_case_globals, unused)]
    const kCCAlgorithmAES: i32 = 0;
    #[allow(non_upper_case_globals, unused)]
    const kCCOptionECBMode: i32 = 2;

    extern "C" {
        fn CCCryptorCreateWithMode(
            op: i32,
            mode: i32,
            alg: i32,
            padding: i32,
            iv: *const c_void,
            key: *const c_void,
            key_len: usize,
            tweak: *const c_void,
            tweak_len: usize,
            num_rounds: c_int,
            options: i32,
            cryyptor_ref: *mut *mut c_void,
        ) -> i32;
        fn CCCryptorUpdate(
            cryptor_ref: *mut c_void,
            data_in: *const c_void,
            data_in_len: usize,
            data_out: *mut c_void,
            data_out_len: usize,
            data_out_written: *mut usize,
        ) -> i32;
        //fn CCCryptorReset(cryptor_ref: *mut c_void, iv: *const c_void) -> i32;
        fn CCCryptorRelease(cryptor_ref: *mut c_void) -> i32;
        fn CCCryptorGCMSetIV(cryptor_ref: *mut c_void, iv: *const c_void, iv_len: usize) -> i32;
        fn CCCryptorGCMAddAAD(cryptor_ref: *mut c_void, aad: *const c_void, len: usize) -> i32;
        fn CCCryptorGCMEncrypt(cryptor_ref: *mut c_void, data_in: *const c_void, data_in_len: usize, data_out: *mut c_void) -> i32;
        fn CCCryptorGCMDecrypt(cryptor_ref: *mut c_void, data_in: *const c_void, data_in_len: usize, data_out: *mut c_void) -> i32;
        fn CCCryptorGCMFinal(cryptor_ref: *mut c_void, tag: *mut c_void, tag_len: *mut usize) -> i32;
        fn CCCryptorGCMReset(cryptor_ref: *mut c_void) -> i32;
    }

    pub struct Aes(*mut c_void, *mut c_void);

    impl Drop for Aes {
        #[inline(always)]
        fn drop(&mut self) {
            unsafe {
                CCCryptorRelease(self.0);
                CCCryptorRelease(self.1);
            }
        }
    }

    impl Aes {
        pub fn new(k: &[u8]) -> Self {
            unsafe {
                if k.len() != 32 && k.len() != 24 && k.len() != 16 {
                    panic!("AES supports 128, 192, or 256 bits keys");
                }
                let mut aes: Self = std::mem::zeroed();
                assert_eq!(
                    CCCryptorCreateWithMode(
                        kCCEncrypt,
                        kCCModeECB,
                        kCCAlgorithmAES,
                        0,
                        null(),
                        k.as_ptr().cast(),
                        k.len(),
                        null(),
                        0,
                        0,
                        kCCOptionECBMode,
                        &mut aes.0
                    ),
                    0
                );
                assert_eq!(
                    CCCryptorCreateWithMode(
                        kCCDecrypt,
                        kCCModeECB,
                        kCCAlgorithmAES,
                        0,
                        null(),
                        k.as_ptr().cast(),
                        k.len(),
                        null(),
                        0,
                        0,
                        kCCOptionECBMode,
                        &mut aes.1
                    ),
                    0
                );
                aes
            }
        }

        #[inline(always)]
        pub fn encrypt_block(&self, plaintext: &[u8], ciphertext: &mut [u8]) {
            assert_eq!(plaintext.len(), 16);
            assert_eq!(ciphertext.len(), 16);
            unsafe {
                let mut data_out_written = 0;
                CCCryptorUpdate(
                    self.0,
                    plaintext.as_ptr().cast(),
                    16,
                    ciphertext.as_mut_ptr().cast(),
                    16,
                    &mut data_out_written,
                );
            }
        }

        #[inline(always)]
        pub fn encrypt_block_in_place(&self, data: &mut [u8]) {
            assert_eq!(data.len(), 16);
            unsafe {
                let mut data_out_written = 0;
                CCCryptorUpdate(
                    self.0,
                    data.as_ptr().cast(),
                    16,
                    data.as_mut_ptr().cast(),
                    16,
                    &mut data_out_written,
                );
            }
        }

        #[inline(always)]
        pub fn decrypt_block(&self, ciphertext: &[u8], plaintext: &mut [u8]) {
            assert_eq!(plaintext.len(), 16);
            assert_eq!(ciphertext.len(), 16);
            unsafe {
                let mut data_out_written = 0;
                CCCryptorUpdate(
                    self.1,
                    ciphertext.as_ptr().cast(),
                    16,
                    plaintext.as_mut_ptr().cast(),
                    16,
                    &mut data_out_written,
                );
            }
        }

        #[inline(always)]
        pub fn decrypt_block_in_place(&self, data: &mut [u8]) {
            assert_eq!(data.len(), 16);
            unsafe {
                let mut data_out_written = 0;
                CCCryptorUpdate(
                    self.1,
                    data.as_ptr().cast(),
                    16,
                    data.as_mut_ptr().cast(),
                    16,
                    &mut data_out_written,
                );
            }
        }
    }

    unsafe impl Send for Aes {}
    unsafe impl Sync for Aes {}

    pub struct AesGcm(*mut c_void, bool);

    impl Drop for AesGcm {
        #[inline(always)]
        fn drop(&mut self) {
            unsafe { CCCryptorRelease(self.0) };
        }
    }

    impl AesGcm {
        pub fn new(k: &[u8], encrypt: bool) -> Self {
            if k.len() != 32 && k.len() != 24 && k.len() != 16 {
                panic!("AES supports 128, 192, or 256 bits keys");
            }
            unsafe {
                let mut ptr: *mut c_void = null_mut();
                assert_eq!(
                    CCCryptorCreateWithMode(
                        if encrypt {
                            kCCEncrypt
                        } else {
                            kCCDecrypt
                        },
                        kCCModeGCM,
                        kCCAlgorithmAES,
                        0,
                        null(),
                        k.as_ptr().cast(),
                        k.len(),
                        null(),
                        0,
                        0,
                        0,
                        &mut ptr,
                    ),
                    0
                );
                AesGcm(ptr, encrypt)
            }
        }

        #[inline(always)]
        pub fn reset_init_gcm(&mut self, iv: &[u8]) {
            assert_eq!(iv.len(), 12);
            unsafe {
                assert_eq!(CCCryptorGCMReset(self.0), 0);
                assert_eq!(CCCryptorGCMSetIV(self.0, iv.as_ptr().cast(), 12), 0);
            }
        }

        #[inline(always)]
        pub fn aad(&mut self, aad: &[u8]) {
            unsafe {
                assert_eq!(CCCryptorGCMAddAAD(self.0, aad.as_ptr().cast(), aad.len()), 0);
            }
        }

        #[inline(always)]
        pub fn crypt(&mut self, input: &[u8], output: &mut [u8]) {
            unsafe {
                assert_eq!(input.len(), output.len());
                if self.1 {
                    assert_eq!(
                        CCCryptorGCMEncrypt(self.0, input.as_ptr().cast(), input.len(), output.as_mut_ptr().cast()),
                        0
                    );
                } else {
                    assert_eq!(
                        CCCryptorGCMDecrypt(self.0, input.as_ptr().cast(), input.len(), output.as_mut_ptr().cast()),
                        0
                    );
                }
            }
        }

        #[inline(always)]
        pub fn crypt_in_place(&mut self, data: &mut [u8]) {
            unsafe {
                if self.1 {
                    assert_eq!(
                        CCCryptorGCMEncrypt(self.0, data.as_ptr().cast(), data.len(), data.as_mut_ptr().cast()),
                        0
                    );
                } else {
                    assert_eq!(
                        CCCryptorGCMDecrypt(self.0, data.as_ptr().cast(), data.len(), data.as_mut_ptr().cast()),
                        0
                    );
                }
            }
        }

        #[inline(always)]
        pub fn finish_encrypt(&mut self) -> [u8; 16] {
            let mut tag = 0_u128.to_ne_bytes();
            unsafe {
                let mut tag_len = 16;
                if CCCryptorGCMFinal(self.0, tag.as_mut_ptr().cast(), &mut tag_len) != 0 {
                    debug_assert!(false);
                    tag.fill(0);
                }
            }
            tag
        }

        #[inline(always)]
        pub fn finish_decrypt(&mut self, expected_tag: &[u8]) -> bool {
<<<<<<< HEAD
            crate::secure_eq(&self.finish_encrypt(), expected_tag)
=======
            secure_eq(&self.finish_encrypt(), expected_tag)
>>>>>>> 9c9510ef
        }
    }

    unsafe impl Send for AesGcm {}
}

#[cfg(not(target_os = "macos"))]
mod openssl_aes {
    use crate::secret::Secret;
    use foreign_types::ForeignTypeRef;
    use openssl::cipher::CipherRef;
    use openssl::cipher_ctx::{CipherCtx, CipherCtxRef};
    use openssl::symm::{Cipher, Crypter, Mode};
    use std::cell::UnsafeCell;
    use std::mem::MaybeUninit;

    fn aes_gcm_by_key_size(ks: usize) -> Cipher {
        match ks {
            16 => Cipher::aes_128_gcm(),
            24 => Cipher::aes_192_gcm(),
            32 => Cipher::aes_256_gcm(),
            _ => {
                panic!("AES supports 128, 192, or 256 bits keys");
            }
        }
    }

    fn aes_ecb_by_key_size(ks: usize) -> Cipher {
        match ks {
            16 => Cipher::aes_128_ecb(),
            24 => Cipher::aes_192_ecb(),
            32 => Cipher::aes_256_ecb(),
            _ => {
                panic!("AES supports 128, 192, or 256 bits keys");
            }
        }
    }

    pub struct Aes(UnsafeCell<Crypter>, UnsafeCell<Crypter>);

    impl Aes {
        pub fn new(k: &[u8]) -> Self {
            let (mut c, mut d) = (
                Crypter::new(aes_ecb_by_key_size(k.len()), Mode::Encrypt, k, None).unwrap(),
                Crypter::new(aes_ecb_by_key_size(k.len()), Mode::Decrypt, k, None).unwrap(),
            );
            c.pad(false);
            d.pad(false);
            Self(UnsafeCell::new(c), UnsafeCell::new(d))
        }

        #[inline(always)]
        pub fn encrypt_block(&self, plaintext: &[u8], ciphertext: &mut [u8]) {
            #[allow(invalid_value)]
            let mut tmp: [u8; 32] = unsafe { MaybeUninit::uninit().assume_init() };
            let c: &mut Crypter = unsafe { &mut *self.0.get() };
            if c.update(plaintext, &mut tmp).unwrap() != 16 {
                assert_eq!(c.finalize(&mut tmp).unwrap(), 16);
            }
            ciphertext[..16].copy_from_slice(&tmp[..16]);
        }

        #[inline(always)]
        pub fn encrypt_block_in_place(&self, data: &mut [u8]) {
            #[allow(invalid_value)]
            let mut tmp: [u8; 32] = unsafe { MaybeUninit::uninit().assume_init() };
            let c: &mut Crypter = unsafe { &mut *self.0.get() };
            if c.update(data, &mut tmp).unwrap() != 16 {
                assert_eq!(c.finalize(&mut tmp).unwrap(), 16);
            }
            data[..16].copy_from_slice(&tmp[..16]);
        }

        #[inline(always)]
        pub fn decrypt_block(&self, ciphertext: &[u8], plaintext: &mut [u8]) {
            #[allow(invalid_value)]
            let mut tmp: [u8; 32] = unsafe { MaybeUninit::uninit().assume_init() };
            let c: &mut Crypter = unsafe { &mut *self.1.get() };
            if c.update(ciphertext, &mut tmp).unwrap() != 16 {
                assert_eq!(c.finalize(&mut tmp).unwrap(), 16);
            }
            plaintext[..16].copy_from_slice(&tmp[..16]);
        }

        #[inline(always)]
        pub fn decrypt_block_in_place(&self, data: &mut [u8]) {
            #[allow(invalid_value)]
            let mut tmp: [u8; 32] = unsafe { MaybeUninit::uninit().assume_init() };
            let c: &mut Crypter = unsafe { &mut *self.1.get() };
            if c.update(data, &mut tmp).unwrap() != 16 {
                assert_eq!(c.finalize(&mut tmp).unwrap(), 16);
            }
            data[..16].copy_from_slice(&tmp[..16]);
        }
    }

    unsafe impl Send for Aes {}
    unsafe impl Sync for Aes {}

    pub struct AesGcm(Secret<32>, usize, CipherCtx, bool);

    impl AesGcm {
        /// Construct a new AES-GCM cipher.
        /// Key must be 16, 24, or 32 bytes in length or a panic will occur.
        pub fn new(k: &[u8], encrypt: bool) -> Self {
            let mut s: Secret<32> = Secret::default();
            match k.len() {
                16 | 24 | 32 => {
                    s.0[..k.len()].copy_from_slice(k);
                    Self(s, k.len(), CipherCtx::new().unwrap(), encrypt)
                }
                _ => {
                    panic!("AES supports 128, 192, or 256 bits keys");
                }
            }
        }

        /// Initialize AES-CTR for encryption or decryption with the given IV.
        /// If it's already been used, this also resets the cipher. There is no separate reset.
        #[inline]
        pub fn reset_init_gcm(&mut self, iv: &[u8]) {
            assert_eq!(iv.len(), 12);
            let t = aes_gcm_by_key_size(self.1);
            let key = &self.0 .0[..self.1];
            {
                let f = match self.3 {
                    true => CipherCtxRef::encrypt_init,
                    false => CipherCtxRef::decrypt_init,
                };

                f(&mut self.2, Some(unsafe { CipherRef::from_ptr(t.as_ptr() as *mut _) }), None, None).unwrap();

                self.2.set_key_length(key.len()).unwrap();

                if let Some(iv_len) = t.iv_len() {
                    if iv.len() != iv_len {
                        self.2.set_iv_length(iv.len()).unwrap();
                    }
                }

                f(&mut self.2, None, Some(key), Some(iv)).unwrap();
            }

            self.2.set_padding(false);
        }

        #[inline(always)]
        pub fn aad(&mut self, aad: &[u8]) {
            self.2.cipher_update(aad, None).unwrap();
        }

        /// Encrypt or decrypt (same operation with CTR mode)
        #[inline(always)]
        pub fn crypt(&mut self, input: &[u8], output: &mut [u8]) {
            self.2.cipher_update(input, Some(output)).unwrap();
        }

        /// Encrypt or decrypt in place (same operation with CTR mode)
        #[inline(always)]
        pub fn crypt_in_place(&mut self, data: &mut [u8]) {
            self.2
                .cipher_update(unsafe { &*std::slice::from_raw_parts(data.as_ptr(), data.len()) }, Some(data))
                .unwrap();
        }

        #[inline(always)]
        pub fn finish_encrypt(&mut self) -> [u8; 16] {
            let mut tag = [0_u8; 16];
            self.2.cipher_final(&mut tag).unwrap();
            self.2.tag(&mut tag).unwrap();
            tag
        }

        #[inline(always)]
        pub fn finish_decrypt(&mut self, expected_tag: &[u8]) -> bool {
            if self.2.set_tag(expected_tag).is_ok() {
                let result = self.2.cipher_final(&mut []).is_ok();
                result
            } else {
                false
            }
        }
    }

    unsafe impl Send for AesGcm {}
}

#[cfg(target_os = "macos")]
pub use fruit_flavored::{Aes, AesGcm};

#[cfg(not(target_os = "macos"))]
pub use openssl_aes::{Aes, AesGcm};

#[cfg(test)]
mod tests {
    use super::AesGcm;
    use hex_literal::hex;
    use std::time::SystemTime;

    #[test]
    fn quick_benchmark() {
        let mut buf = [0_u8; 12345];
        for i in 1..12345 {
            buf[i] = i as u8;
        }
        let iv = [1_u8; 12];

        let mut c = AesGcm::new(&[1_u8; 32], true);

        let benchmark_iterations: usize = 80000;
        let start = SystemTime::now();
        for _ in 0..benchmark_iterations {
            c.reset_init_gcm(&iv);
            c.crypt_in_place(&mut buf);
        }
        let duration = SystemTime::now().duration_since(start).unwrap();
        println!(
            "AES-256-GCM encrypt benchmark: {} MiB/sec",
            (((benchmark_iterations * buf.len()) as f64) / 1048576.0) / duration.as_secs_f64()
        );

        let mut c = AesGcm::new(&[1_u8; 32], false);

        let start = SystemTime::now();
        for _ in 0..benchmark_iterations {
            c.reset_init_gcm(&iv);
            c.crypt_in_place(&mut buf);
        }
        let duration = SystemTime::now().duration_since(start).unwrap();
        println!(
            "AES-256-GCM decrypt benchmark: {} MiB/sec",
            (((benchmark_iterations * buf.len()) as f64) / 1048576.0) / duration.as_secs_f64()
        );
    }

    #[test]
    fn aes_gcm_test_vectors() {
        // Even though we are just wrapping other implementations, it's still good to test thoroughly!
        for tv in NIST_AES_GCM_TEST_VECTORS.iter() {
            let mut gcm = AesGcm::new(tv.key, true);
            gcm.reset_init_gcm(tv.nonce);
            gcm.aad(tv.aad);
            let mut ciphertext = Vec::new();
            ciphertext.resize(tv.plaintext.len(), 0);
            gcm.crypt(tv.plaintext, ciphertext.as_mut());
            let mut tag = gcm.finish_encrypt();
            assert!(tag.eq(tv.tag));
            assert!(ciphertext.as_slice().eq(tv.ciphertext));

            let mut gcm = AesGcm::new(tv.key, false);
            gcm.reset_init_gcm(tv.nonce);
            gcm.aad(tv.aad);
            let mut ct_copy = ciphertext.clone();
            gcm.crypt_in_place(ct_copy.as_mut());
            assert!(gcm.finish_decrypt(&tag));

            gcm.reset_init_gcm(tv.nonce);
            gcm.aad(tv.aad);
            gcm.crypt_in_place(ciphertext.as_mut());
            tag[0] ^= 1;
            assert!(!gcm.finish_decrypt(&tag));
        }
    }

    struct GcmTV<K: 'static> {
        pub key: &'static K,
        pub nonce: &'static [u8; 12],
        pub aad: &'static [u8],
        pub plaintext: &'static [u8],
        pub ciphertext: &'static [u8],
        pub tag: &'static [u8; 16],
    }

    /// <https://csrc.nist.gov/Projects/cryptographic-algorithm-validation-program/CAVP-TESTING-BLOCK-CIPHER-MODES>
    const NIST_AES_GCM_TEST_VECTORS: &[GcmTV<[u8; 32]>] = &[
        GcmTV {
            key: &hex!("b52c505a37d78eda5dd34f20c22540ea1b58963cf8e5bf8ffa85f9f2492505b4"),
            nonce: &hex!("516c33929df5a3284ff463d7"),
            plaintext: b"",
            aad: b"",
            ciphertext: b"",
            tag: &hex!("bdc1ac884d332457a1d2664f168c76f0"),
        },
        GcmTV {
            key: &hex!("5fe0861cdc2690ce69b3658c7f26f8458eec1c9243c5ba0845305d897e96ca0f"),
            nonce: &hex!("770ac1a5a3d476d5d96944a1"),
            plaintext: b"",
            aad: b"",
            ciphertext: b"",
            tag: &hex!("196d691e1047093ca4b3d2ef4baba216"),
        },
        GcmTV {
            key: &hex!("7620b79b17b21b06d97019aa70e1ca105e1c03d2a0cf8b20b5a0ce5c3903e548"),
            nonce: &hex!("60f56eb7a4b38d4f03395511"),
            plaintext: b"",
            aad: b"",
            ciphertext: b"",
            tag: &hex!("f570c38202d94564bab39f75617bc87a"),
        },
        GcmTV {
            key: &hex!("7e2db00321189476d144c5f27e787087302a48b5f7786cd91e93641628c2328b"),
            nonce: &hex!("ea9d525bf01de7b2234b606a"),
            plaintext: b"",
            aad: b"",
            ciphertext: b"",
            tag: &hex!("db9df5f14f6c9f2ae81fd421412ddbbb"),
        },
        GcmTV {
            key: &hex!("a23dfb84b5976b46b1830d93bcf61941cae5e409e4f5551dc684bdcef9876480"),
            nonce: &hex!("5aa345908048de10a2bd3d32"),
            plaintext: b"",
            aad: b"",
            ciphertext: b"",
            tag: &hex!("f28217649230bd7a40a9a4ddabc67c43"),
        },
        GcmTV {
            key: &hex!("dfe928f86430b78add7bb7696023e6153d76977e56103b180253490affb9431c"),
            nonce: &hex!("1dd0785af9f58979a10bd62d"),
            plaintext: b"",
            aad: b"",
            ciphertext: b"",
            tag: &hex!("a55eb09e9edef58d9f671d72207f8b3c"),
        },
        GcmTV {
            key: &hex!("34048db81591ee68224956bd6989e1630fcf068d7ff726ae81e5b29f548cfcfb"),
            nonce: &hex!("1621d34cff2a5b250c7b76fc"),
            plaintext: b"",
            aad: b"",
            ciphertext: b"",
            tag: &hex!("4992ec3d57cccfa58fd8916c59b70b11"),
        },
        GcmTV {
            key: &hex!("a1114f8749c72b8cef62e7503f1ad921d33eeede32b0b5b8e0d6807aa233d0ad"),
            nonce: &hex!("a190ed3ff2e238be56f90bd6"),
            plaintext: b"",
            aad: b"",
            ciphertext: b"",
            tag: &hex!("c8464d95d540fb191156fbbc1608842a"),
        },
        GcmTV {
            key: &hex!("ddbb99dc3102d31102c0e14b238518605766c5b23d9bea52c7c5a771042c85a0"),
            nonce: &hex!("95d15ed75c6a109aac1b1d86"),
            plaintext: b"",
            aad: b"",
            ciphertext: b"",
            tag: &hex!("813d1da3775cacd78e96d86f036cff96"),
        },
        GcmTV {
            key: &hex!("1faa506b8f13a2e6660af78d92915adf333658f748f4e48fa20135a29e9abe5f"),
            nonce: &hex!("e50f278d3662c99d750f60d3"),
            plaintext: b"",
            aad: b"",
            ciphertext: b"",
            tag: &hex!("aec7ece66b7344afd6f6cc7419cf6027"),
        },
        GcmTV {
            key: &hex!("f30b5942faf57d4c13e7a82495aedf1b4e603539b2e1599317cc6e53225a2493"),
            nonce: &hex!("336c388e18e6abf92bb739a9"),
            plaintext: b"",
            aad: b"",
            ciphertext: b"",
            tag: &hex!("ddaf8ef4cb2f8a6d401f3be5ff0baf6a"),
        },
        GcmTV {
            key: &hex!("daf4d9c12c5d29fc3fa936532c96196e56ae842e47063a4b29bfff2a35ed9280"),
            nonce: &hex!("5381f21197e093b96cdac4fa"),
            plaintext: b"",
            aad: b"",
            ciphertext: b"",
            tag: &hex!("7f1832c7f7cd7812a004b79c3d399473"),
        },
        GcmTV {
            key: &hex!("6b524754149c81401d29a4b8a6f4a47833372806b2d4083ff17f2db3bfc17bca"),
            nonce: &hex!("ac7d3d618ab690555ec24408"),
            plaintext: b"",
            aad: b"",
            ciphertext: b"",
            tag: &hex!("db07a885e2bd39da74116d06c316a5c9"),
        },
        GcmTV {
            key: &hex!("cff083303ff40a1f66c4aed1ac7f50628fe7e9311f5d037ebf49f4a4b9f0223f"),
            nonce: &hex!("45d46e1baadcfbc8f0e922ff"),
            plaintext: b"",
            aad: b"",
            ciphertext: b"",
            tag: &hex!("1687c6d459ea481bf88e4b2263227906"),
        },
        GcmTV {
            key: &hex!("3954f60cddbb39d2d8b058adf545d5b82490c8ae9283afa5278689041d415a3a"),
            nonce: &hex!("8fb3d98ef24fba03746ac84f"),
            plaintext: b"",
            aad: b"",
            ciphertext: b"",
            tag: &hex!("7fb130855dfe7a373313361f33f55237"),
        },
        GcmTV {
            key: &hex!("78dc4e0aaf52d935c3c01eea57428f00ca1fd475f5da86a49c8dd73d68c8e223"),
            nonce: &hex!("d79cf22d504cc793c3fb6c8a"),
            plaintext: b"",
            aad: &hex!("b96baa8c1c75a671bfb2d08d06be5f36"),
            ciphertext: b"",
            tag: &hex!("3e5d486aa2e30b22e040b85723a06e76"),
        },
        GcmTV {
            key: &hex!("4457ff33683cca6ca493878bdc00373893a9763412eef8cddb54f91318e0da88"),
            nonce: &hex!("699d1f29d7b8c55300bb1fd2"),
            plaintext: b"",
            aad: &hex!("6749daeea367d0e9809e2dc2f309e6e3"),
            ciphertext: b"",
            tag: &hex!("d60c74d2517fde4a74e0cd4709ed43a9"),
        },
        GcmTV {
            key: &hex!("4d01c96ef9d98d4fb4e9b61be5efa772c9788545b3eac39eb1cacb997a5f0792"),
            nonce: &hex!("32124a4d9e576aea2589f238"),
            plaintext: b"",
            aad: &hex!("d72bad0c38495eda50d55811945ee205"),
            ciphertext: b"",
            tag: &hex!("6d6397c9e2030f5b8053bfe510f3f2cf"),
        },
        GcmTV {
            key: &hex!("8378193a4ce64180814bd60591d1054a04dbc4da02afde453799cd6888ee0c6c"),
            nonce: &hex!("bd8b4e352c7f69878a475435"),
            plaintext: b"",
            aad: &hex!("1c6b343c4d045cbba562bae3e5ff1b18"),
            ciphertext: b"",
            tag: &hex!("0833967a6a53ba24e75c0372a6a17bda"),
        },
        GcmTV {
            key: &hex!("22fc82db5b606998ad45099b7978b5b4f9dd4ea6017e57370ac56141caaabd12"),
            nonce: &hex!("880d05c5ee599e5f151e302f"),
            plaintext: b"",
            aad: &hex!("3e3eb5747e390f7bc80e748233484ffc"),
            ciphertext: b"",
            tag: &hex!("2e122a478e64463286f8b489dcdd09c8"),
        },
        GcmTV {
            key: &hex!("fc00960ddd698d35728c5ac607596b51b3f89741d14c25b8badac91976120d99"),
            nonce: &hex!("a424a32a237f0df530f05e30"),
            plaintext: b"",
            aad: &hex!("cfb7e05e3157f0c90549d5c786506311"),
            ciphertext: b"",
            tag: &hex!("dcdcb9e4004b852a0da12bdf255b4ddd"),
        },
        GcmTV {
            key: &hex!("69749943092f5605bf971e185c191c618261b2c7cc1693cda1080ca2fd8d5111"),
            nonce: &hex!("bd0d62c02ee682069bd1e128"),
            plaintext: b"",
            aad: &hex!("6967dce878f03b643bf5cdba596a7af3"),
            ciphertext: b"",
            tag: &hex!("378f796ae543e1b29115cc18acd193f4"),
        },
        GcmTV {
            key: &hex!("fc4875db84819834b1cb43828d2f0ae3473aa380111c2737e82a9ab11fea1f19"),
            nonce: &hex!("da6a684d3ff63a2d109decd6"),
            plaintext: b"",
            aad: &hex!("91b6fa2ab4de44282ffc86c8cde6e7f5"),
            ciphertext: b"",
            tag: &hex!("504e81d2e7877e4dad6f31cdeb07bdbd"),
        },
        GcmTV {
            key: &hex!("9f9fe7d2a26dcf59d684f1c0945b5ffafe0a4746845ed317d35f3ed76c93044d"),
            nonce: &hex!("13b59971cd4dd36b19ac7104"),
            plaintext: b"",
            aad: &hex!("190a6934f45f89c90067c2f62e04c53b"),
            ciphertext: b"",
            tag: &hex!("4f636a294bfbf51fc0e131d694d5c222"),
        },
        GcmTV {
            key: &hex!("ab9155d7d81ba6f33193695cf4566a9b6e97a3e409f57159ae6ca49655cca071"),
            nonce: &hex!("26a9f8d665d163ddb92d035d"),
            plaintext: b"",
            aad: &hex!("4a203ac26b951a1f673c6605653ec02d"),
            ciphertext: b"",
            tag: &hex!("437ea77a3879f010691e288d6269a996"),
        },
        GcmTV {
            key: &hex!("0f1c62dd80b4a6d09ee9d787b1b04327aa361529ffa3407560414ac47b7ef7bc"),
            nonce: &hex!("c87613a3b70d2a048f32cb9a"),
            plaintext: b"",
            aad: &hex!("8f23d404be2d9e888d219f1b40aa29e8"),
            ciphertext: b"",
            tag: &hex!("36d8a309acbb8716c9c08c7f5de4911e"),
        },
        GcmTV {
            key: &hex!("f3e954a38956df890255f01709e457b33f4bfe7ecb36d0ee50f2500471eebcde"),
            nonce: &hex!("9799abd3c52110c704b0f36a"),
            plaintext: b"",
            aad: &hex!("ddb70173f44157755b6c9b7058f40cb7"),
            ciphertext: b"",
            tag: &hex!("b323ae3abcb415c7f420876c980f4858"),
        },
        GcmTV {
            key: &hex!("0625316534fbd82fe8fdea50fa573c462022c42f79e8b21360e5a6dce66dde28"),
            nonce: &hex!("da64a674907cd6cf248f5fbb"),
            plaintext: b"",
            aad: &hex!("f24d48e04f5a0d987ba7c745b73b0364"),
            ciphertext: b"",
            tag: &hex!("df360b810f27e794673a8bb2dc0d68b0"),
        },
        GcmTV {
            key: &hex!("28f045ac7c4fe5d4b01a9dcd5f1ad3efff1c4f170fc8ab8758d97292868d5828"),
            nonce: &hex!("5d85de95b0bdc44514143919"),
            plaintext: b"",
            aad: &hex!("601d2158f17ab3c7b4dcb6950fbdcdde"),
            ciphertext: b"",
            tag: &hex!("42c3f527418cf2c3f5d5010ccba8f271"),
        },
        GcmTV {
            key: &hex!("19310eed5f5f44eb47075c105eb31e36bbfd1310f741b9baa66a81138d357242"),
            nonce: &hex!("a1247120138fa4f0e96c992c"),
            plaintext: b"",
            aad: &hex!("29d746414333e0f72b4c3f44ec6bfe42"),
            ciphertext: b"",
            tag: &hex!("d5997e2f956df3fa2c2388e20f30c480"),
        },
        GcmTV {
            key: &hex!("886cff5f3e6b8d0e1ad0a38fcdb26de97e8acbe79f6bed66959a598fa5047d65"),
            nonce: &hex!("3a8efa1cd74bbab5448f9945"),
            plaintext: b"",
            aad: &hex!("519fee519d25c7a304d6c6aa1897ee1eb8c59655"),
            ciphertext: b"",
            tag: &hex!("f6d47505ec96c98a42dc3ae719877b87"),
        },
        GcmTV {
            key: &hex!("6937a57d35fe6dc3fc420b123bccdce874bd4c18f2e7c01ce2faf33d3944fd9d"),
            nonce: &hex!("a87247797b758467b96310f3"),
            plaintext: b"",
            aad: &hex!("ead961939a33dd578f8e93db8b28a1c85362905f"),
            ciphertext: b"",
            tag: &hex!("599de3ecf22cb867f03f7f6d9fd7428a"),
        },
        GcmTV {
            key: &hex!("e65a331776c9dcdf5eba6c59e05ec079d97473bcdce84daf836be323456263a0"),
            nonce: &hex!("ca731f768da01d02eb8e727e"),
            plaintext: b"",
            aad: &hex!("d7274586517bf1d8da866f4a47ad0bcf2948a862"),
            ciphertext: b"",
            tag: &hex!("a8abe7a8085f25130a7206d37a8aaf6d"),
        },
        GcmTV {
            key: &hex!("77bb1b6ef898683c981b2fc899319ffbb6000edca22566b634db3a3c804059e5"),
            nonce: &hex!("354a19283769b3b991b05a4c"),
            plaintext: b"",
            aad: &hex!("b5566251a8a8bec212dc08113229ff8590168800"),
            ciphertext: b"",
            tag: &hex!("e5c2dccf8fc7f296cac95d7071cb8d7d"),
        },
        GcmTV {
            key: &hex!("2a43308d520a59ed51e47a3a915e1dbf20a91f0886506e481ad3de65d50975b4"),
            nonce: &hex!("bcbf99733d8ec90cb23e6ce6"),
            plaintext: b"",
            aad: &hex!("eb88288729289d26fe0e757a99ad8eec96106053"),
            ciphertext: b"",
            tag: &hex!("01b0196933aa49123eab4e1571250383"),
        },
        GcmTV {
            key: &hex!("2379b35f85102db4e7aecc52b705bc695d4768d412e2d7bebe999236783972ff"),
            nonce: &hex!("918998c4801037b1cd102faa"),
            plaintext: b"",
            aad: &hex!("b3722309e0f066225e8d1659084ebb07a93b435d"),
            ciphertext: b"",
            tag: &hex!("dfb18aee99d1f67f5748d4b4843cb649"),
        },
        GcmTV {
            key: &hex!("98b3cb7537167e6d14a2a8b2310fe94b715c729fdf85216568150b556d0797ba"),
            nonce: &hex!("bca5e2e5a6b30f18d263c6b2"),
            plaintext: b"",
            aad: &hex!("260d3d72db70d677a4e3e1f3e11431217a2e4713"),
            ciphertext: b"",
            tag: &hex!("d6b7560f8ac2f0a90bad42a6a07204bc"),
        },
        GcmTV {
            key: &hex!("30341ae0f199b10a15175d00913d5029526ab7f761c0b936a7dd5f1b1583429d"),
            nonce: &hex!("dbe109a8ce5f7b241e99f7af"),
            plaintext: b"",
            aad: &hex!("fe4bdee5ca9c4806fa024715fbf66ab845285fa7"),
            ciphertext: b"",
            tag: &hex!("ae91daed658e26c0d126575147af9899"),
        },
        GcmTV {
            key: &hex!("8232b6a1d2e367e9ce1ea8d42fcfc83a4bc8bdec465c6ba326e353ad9255f207"),
            nonce: &hex!("cd2fb5ff9cf0f39868ad8685"),
            plaintext: b"",
            aad: &hex!("02418b3dde54924a9628de06004c0882ae4ec3bb"),
            ciphertext: b"",
            tag: &hex!("d5308f63708675ced19b2710afd2db49"),
        },
        GcmTV {
            key: &hex!("f9a132a50a508145ffd8294e68944ea436ce0f9a97e181f5e0d6c5d272311fc1"),
            nonce: &hex!("892991b54e94b9d57442ccaf"),
            plaintext: b"",
            aad: &hex!("4e0fbd3799da250fa27911b7e68d7623bfe60a53"),
            ciphertext: b"",
            tag: &hex!("89881d5f786e6d53e0d19c3b4e6887d8"),
        },
        GcmTV {
            key: &hex!("0e3746e5064633ea9311b2b8427c536af92717de20eeb6260db1333c3d8a8114"),
            nonce: &hex!("f84c3a1c94533f7f25cec0ac"),
            plaintext: b"",
            aad: &hex!("8c0d41e6135338c8d3e63e2a5fa0a9667ec9a580"),
            ciphertext: b"",
            tag: &hex!("479ccfe9241de2c474f2edebbb385c09"),
        },
        GcmTV {
            key: &hex!("b997e9b0746abaaed6e64b63bdf64882526ad92e24a2f5649df055c9ec0f1daa"),
            nonce: &hex!("f141d8d71b033755022f0a7d"),
            plaintext: b"",
            aad: &hex!("681d6583f527b1a92f66caae9b1d4d028e2e631e"),
            ciphertext: b"",
            tag: &hex!("b30442a6395ec13246c48b21ffc65509"),
        },
        GcmTV {
            key: &hex!("87660ec1700d4e9f88a323a49f0b871e6aaf434a2d8448d04d4a22f6561028e0"),
            nonce: &hex!("2a07b42593cd24f0a6fe406c"),
            plaintext: b"",
            aad: &hex!("1dd239b57185b7e457ced73ebba043057f049edd"),
            ciphertext: b"",
            tag: &hex!("df7a501049b37a534098cb45cb9c21b7"),
        },
        GcmTV {
            key: &hex!("ea4792e1f1717b77a00de4d109e627549b165c82af35f33ca7e1a6b8ed62f14f"),
            nonce: &hex!("7453cc8b46fe4b93bcc48381"),
            plaintext: b"",
            aad: &hex!("46d98970a636e7cd7b76fc362ae88298436f834f"),
            ciphertext: b"",
            tag: &hex!("518dbacd36be6fba5c12871678a55516"),
        },
        GcmTV {
            key: &hex!("34892cdd1d48ca166f7ba73182cb97336c2c754ac160a3e37183d6fb5078cec3"),
            nonce: &hex!("ed3198c5861b78c71a6a4eec"),
            plaintext: b"",
            aad: &hex!("a6fa6d0dd1e0b95b4609951bbbe714de0ae0ccfa"),
            ciphertext: b"",
            tag: &hex!("c6387795096b348ecf1d1f6caaa3c813"),
        },
        GcmTV {
            key: &hex!("f4069bb739d07d0cafdcbc609ca01597f985c43db63bbaaa0debbb04d384e49c"),
            nonce: &hex!("d25ff30fdc3d464fe173e805"),
            plaintext: b"",
            aad: &hex!("3e1449c4837f0892f9d55127c75c4b25d69be334baf5f19394d2d8bb460cbf2120e14736d0f634aa792feca20e455f11"),
            ciphertext: b"",
            tag: &hex!("805ec2931c2181e5bfb74fa0a975f0cf"),
        },
        GcmTV {
            key: &hex!("62189dcc4beb97462d6c0927d8a270d39a1b07d72d0ad28840badd4f68cf9c8b"),
            nonce: &hex!("859fda5247c888823a4b8032"),
            plaintext: b"",
            aad: &hex!("b28d1621ee110f4c9d709fad764bba2dd6d291bc003748faac6d901937120d41c1b7ce67633763e99e05c71363fceca8"),
            ciphertext: b"",
            tag: &hex!("27330907d0002880bbb4c1a1d23c0be2"),
        },
        GcmTV {
            key: &hex!("59012d85a1b90aeb0359e6384c9991e7be219319f5b891c92c384ade2f371816"),
            nonce: &hex!("3c9cde00c23912cff9689c7c"),
            plaintext: b"",
            aad: &hex!("e5daf473a470860b55210a483c0d1a978d8add843c2c097f73a3cda49ac4a614c8e887d94e6692309d2ed97ebe1eaf5d"),
            ciphertext: b"",
            tag: &hex!("048239e4e5c2c8b33890a7c950cda852"),
        },
        GcmTV {
            key: &hex!("4be09b408ad68b890f94be5efa7fe9c917362712a3480c57cd3844935f35acb7"),
            nonce: &hex!("8f350bd3b8eea173fc7370bc"),
            plaintext: b"",
            aad: &hex!("2819d65aec942198ca97d4435efd9dd4d4393b96cf5ba44f09bce4ba135fc8636e8275dcb515414b8befd32f91fc4822"),
            ciphertext: b"",
            tag: &hex!("a133cb7a7d0471dbac61fb41589a2efe"),
        },
        GcmTV {
            key: &hex!("13cb965a4d9d1a36efad9f6ca1ba76386a5bb160d80b0917277102357ac7afc8"),
            nonce: &hex!("f313adec42a66d13c3958180"),
            plaintext: b"",
            aad: &hex!("717b48358898e5ccfea4289049adcc1bb0db3b3ebd1767ac24fb2b7d37dc80ea2316c17f14fb51b5e18cd5bb09afe414"),
            ciphertext: b"",
            tag: &hex!("81b4ef7a84dc4a0b1fddbefe37f53852"),
        },
        GcmTV {
            key: &hex!("d27f1bebbbdef0edca393a6261b0338abbc491262eab0737f55246458f6668cc"),
            nonce: &hex!("fc062f857886e278f3a567d2"),
            plaintext: b"",
            aad: &hex!("2bae92dea64aa99189de8ea4c046745306002e02cfb46a41444ce8bfcc329bd4205963d9ab5357b026a4a34b1a861771"),
            ciphertext: b"",
            tag: &hex!("5c5a6c4613f1e522596330d45f243fdd"),
        },
        GcmTV {
            key: &hex!("7b4d19cd3569f74c7b5df61ab78379ee6bfa15105d21b10bf6096699539006d0"),
            nonce: &hex!("fbed5695c4a739eded97b1e3"),
            plaintext: b"",
            aad: &hex!("c6f2e5d663bfaf668d014550ef2e66bf89978799a785f1f2c79a2cb3eb3f2fd4076207d5f7e1c284b4af5cffc4e46198"),
            ciphertext: b"",
            tag: &hex!("7101b434fb90c7f95b9b7a0deeeb5c81"),
        },
        GcmTV {
            key: &hex!("d3431488d8f048590bd76ec66e71421ef09f655d7cf8043bf32f75b4b2e7efcc"),
            nonce: &hex!("cc766e98b40a81519fa46392"),
            plaintext: b"",
            aad: &hex!("93320179fdb40cbc1ccf00b872a3b4a5f6c70b56e43a84fcac5eb454a0a19a747d452042611bf3bbaafd925e806ffe8e"),
            ciphertext: b"",
            tag: &hex!("3afcc336ce8b7191eab04ad679163c2a"),
        },
        GcmTV {
            key: &hex!("a440948c0378561c3956813c031f81573208c7ffa815114ef2eee1eb642e74c6"),
            nonce: &hex!("c1f4ffe54b8680832eed8819"),
            plaintext: b"",
            aad: &hex!("253438f132b18e8483074561898c5652b43a82cc941e8b4ae37e792a8ed6ec5ce2bcec9f1ffcf4216e46696307bb774a"),
            ciphertext: b"",
            tag: &hex!("129445f0a3c979a112a3afb10a24e245"),
        },
        GcmTV {
            key: &hex!("798706b651033d9e9bf2ce064fb12be7df7308cf45df44776588cd391c49ff85"),
            nonce: &hex!("5a43368a39e7ffb775edfaf4"),
            plaintext: b"",
            aad: &hex!("926b74fe6381ebd35757e42e8e557601f2287bfc133a13fd86d61c01aa84f39713bf99a8dc07b812f0274c9d3280a138"),
            ciphertext: b"",
            tag: &hex!("89fe481a3d95c03a0a9d4ee3e3f0ed4a"),
        },
        GcmTV {
            key: &hex!("c3aa2a39a9fef4a466618d1288bb62f8da7b1cb760ccc8f1be3e99e076f08eff"),
            nonce: &hex!("9965ba5e23d9453d7267ca5b"),
            plaintext: b"",
            aad: &hex!("93efb6a2affc304cb25dfd49aa3e3ccdb25ceac3d3cea90dd99e38976978217ad5f2b990d10b91725c7fd2035ecc6a30"),
            ciphertext: b"",
            tag: &hex!("00a94c18a4572dcf4f9e2226a03d4c07"),
        },
        GcmTV {
            key: &hex!("14e06858008f7e77186a2b3a7928a0c7fcee22136bc36f53553f20fa5c37edcd"),
            nonce: &hex!("32ebe0dc9ada849b5eda7b48"),
            plaintext: b"",
            aad: &hex!("6c0152abfa485b8cd67c154a5f0411f22121379774d745f40ee577b028fd0e188297581561ae972223d75a24b488aed7"),
            ciphertext: b"",
            tag: &hex!("2625b0ba6ee02b58bc529e43e2eb471b"),
        },
        GcmTV {
            key: &hex!("fbb56b11c51a093ce169a6990399c4d741f62b3cc61f9e8a609a1b6ae8e7e965"),
            nonce: &hex!("9c5a953247e91aceceb9defb"),
            plaintext: b"",
            aad: &hex!("46cb5c4f617916a9b1b2e03272cb0590ce716498533047d73c81e4cbe9278a3686116f5632753ea2df52efb3551aea2d"),
            ciphertext: b"",
            tag: &hex!("4f3b82e6be4f08756071f2c46c31fedf"),
        },
        GcmTV {
            key: &hex!("b303bf02f6a8dbb5bc4baccab0800db5ee06de648e2fae299b95f135c9b107cc"),
            nonce: &hex!("906495b67ef4ce00b44422fa"),
            plaintext: b"",
            aad: &hex!("872c6c370926535c3fa1baec031e31e7c6c82808c8a060742dbef114961c314f1986b2131a9d91f30f53067ec012c6b7"),
            ciphertext: b"",
            tag: &hex!("64dde37169082d181a69107f60c5c6bb"),
        },
        GcmTV {
            key: &hex!("29f5f8075903063cb6d7050669b1f74e08a3f79ef566292dfdef1c06a408e1ab"),
            nonce: &hex!("35f25c48b4b5355e78b9fb3a"),
            plaintext: b"",
            aad: &hex!("107e2e23159fc5c0748ca7a077e5cc053fa5c682ff5269d350ee817f8b5de4d3972041d107b1e2f2e54ca93b72cd0408"),
            ciphertext: b"",
            tag: &hex!("fee5a9baebb5be0165deaa867e967a9e"),
        },
        GcmTV {
            key: &hex!("03ccb7dbc7b8425465c2c3fc39ed0593929ffd02a45ff583bd89b79c6f646fe9"),
            nonce: &hex!("fd119985533bd5520b301d12"),
            plaintext: b"",
            aad: &hex!("98e68c10bf4b5ae62d434928fc6405147c6301417303ef3a703dcfd2c0c339a4d0a89bd29fe61fecf1066ab06d7a5c31a48ffbfed22f749b17e9bd0dc1c6f8fbd6fd4587184db964d5456132106d782338c3f117ec05229b0899"),
            ciphertext: b"",
            tag: &hex!("cf54e7141349b66f248154427810c87a"),
        },
        GcmTV {
            key: &hex!("57e112cd45f2c57ddb819ea651c206763163ef016ceead5c4eae40f2bbe0e4b4"),
            nonce: &hex!("188022c2125d2b1fcf9e4769"),
            plaintext: b"",
            aad: &hex!("09c8f445ce5b71465695f838c4bb2b00624a1c9185a3d552546d9d2ee4870007aaf3007008f8ae9affb7588b88d09a90e58b457f88f1e3752e3fb949ce378670b67a95f8cf7f5c7ceb650efd735dbc652cae06e546a5dbd861bd"),
            ciphertext: b"",
            tag: &hex!("9efcddfa0be21582a05749f4050d29fe"),
        },
        GcmTV {
            key: &hex!("a4ddf3cab7453aaefad616fd65d63d13005e9459c17d3173cd6ed7f2a86c921f"),
            nonce: &hex!("06177b24c58f3be4f3dd4920"),
            plaintext: b"",
            aad: &hex!("f95b046d80485e411c56b834209d3abd5a8a9ddf72b1b916679adfdde893044315a5f4967fd0405ec297aa332f676ff0fa5bd795eb609b2e4f088db1cdf37ccff0735a5e53c4c12173a0026aea42388a7d7153a8830b8a901cf9"),
            ciphertext: b"",
            tag: &hex!("9d1bd8ecb3276906138d0b03fcb8c1bb"),
        },
        GcmTV {
            key: &hex!("24a92b24e85903cd4aaabfe07c310df5a4f8f459e03a63cbd1b47855b09c0be8"),
            nonce: &hex!("22e756dc898d4cf122080612"),
            plaintext: b"",
            aad: &hex!("2e01b2536dbe376be144296f5c38fb099e008f962b9f0e896334b6408393bff1020a0e442477abfdb1727213b6ccc577f5e16cb057c8945a07e307264b65979aed96b5995f40250ffbaaa1a1f0eccf394015f6290f5e64dfe5ca"),
            ciphertext: b"",
            tag: &hex!("0d7f1aed4708a03b0c80b2a18785c96d"),
        },
        GcmTV {
            key: &hex!("15276fc64438578e0ec53366b90a0e23d93910fec10dc3003d9b3f3fa72db702"),
            nonce: &hex!("c5e931946d5caebc227656d2"),
            plaintext: b"",
            aad: &hex!("3f967c83ba02e77c14e9d41185eb87f172250e93edb0f82b6742c124298ab69418358eddefa39fedc3cade9d80f036d864a59ead37c87727c56c701a8cd9634469ff31c704f5ee39354157e6558467b92824da36b1c071bedfe9"),
            ciphertext: b"",
            tag: &hex!("a0ffa19adcf31d061cd0dd46d24015ef"),
        },
        GcmTV {
            key: &hex!("ec09804a048bb854c71618b5a3a1c590910fc8a68455139b719486d2280ea59a"),
            nonce: &hex!("d0b1247e7121a9276ac18ca3"),
            plaintext: b"",
            aad: &hex!("66b1d39d414596308e866b04476e053b71acd1cd07ce80939577ebbeace0430f7e4c0c185fe1d97ac7569950c83db40bbed0f1d173e1aa0dc28b4773705032d97551f7fcef7f55e4b69f88df650032dfc5232c156641104b5397"),
            ciphertext: b"",
            tag: &hex!("8440e6d864ab778f9be478f203162d86"),
        },
        GcmTV {
            key: &hex!("4adf86bfa547725e4b80365a5a327c107040facfff007dc35102066bd6a995c4"),
            nonce: &hex!("b1018cc331911255a55a0795"),
            plaintext: b"",
            aad: &hex!("053ca4428c990b4456d3c1895d5d52deff675896de9faa53d8cf241255f4a31dc3399f15d83be380256616e5af043abfb37552655adf4f2e68dda24bc3736951134f359d9c0e288bb798b6c3ea46239231a3cb280066db9862e7"),
            ciphertext: b"",
            tag: &hex!("c7424f38084930bfc5edc1fcf1e7608d"),
        },
        GcmTV {
            key: &hex!("3c92e0d1e39a3c766573c4646c768c402ccff48a56682a93433512abf0456e00"),
            nonce: &hex!("d57f319e590191841d2b98bd"),
            plaintext: b"",
            aad: &hex!("840d9394aa240e52ba152151c12acd1cd44881e8549dc832b71a45da7efcc74fb7e844d9fec25e5d497b8fb8f47f328c8d99045a19e366e6ce5e19dc26f67a81a94fa6c97c314d886e7b56eff144c09f6fa519db6308bc73422e"),
            ciphertext: b"",
            tag: &hex!("cb4ef72dbda4914d7434f9686f823e2f"),
        },
        GcmTV {
            key: &hex!("b66ba39733888a9e0a2e30452844161dc33cb383c02ce16c4efad5452509b5b5"),
            nonce: &hex!("937cb665e37059b2e40359f2"),
            plaintext: b"",
            aad: &hex!("dbcd9694a8834860034e8ede3a5bd419fcf91c005ad99f488aa623f581622093f9d41e6a68e20fd202f302bcfc4417ca89090bfcd4d5224e8ff4eb5bbae4ecb27baa239f59c2f99cd47c0a269c497906b41a8f320a3dd2dc2de2"),
            ciphertext: b"",
            tag: &hex!("bdc8249302d9d666cf7168317c118743"),
        },
        GcmTV {
            key: &hex!("2f9fcd1043455695638c991a1b1d35ad57c18ef0727322747b7991abc3d787f3"),
            nonce: &hex!("d06cf548f62869f4bed7a318"),
            plaintext: b"",
            aad: &hex!("432023c12cf1f614e1005112a17dbe6c5d54022a95cf6335a5bc55004c75f09a5699739ecf928e1c78d03dad5096a17a084afe1cc22041bbdfb5985bd08b0dcc59d2b08cd86b7aad597c4cd7b4ba6d6a7370b83995a6511a1f9e"),
            ciphertext: b"",
            tag: &hex!("322eb84fb6884f10cfb766c2e3ec779e"),
        },
        GcmTV {
            key: &hex!("21c5839a63e1230c06b086341c96ab74585e69bced94332caeb1fa77d510c24f"),
            nonce: &hex!("5ab6e5ed6ee733be7250858c"),
            plaintext: b"",
            aad: &hex!("c92f08e30f67d42516133c48e97b65cc9e124365e110aba5e7b2cbe83debcc99edf4eb0007af052bda22d85900271b1897af4fd9ace6a2d09d984ac3de79d05de0b105a81b12542b2c48e27d409fd6992dd062d6055d6fc66842"),
            ciphertext: b"",
            tag: &hex!("53b0e450309d146459f2a1e46c9d9e23"),
        },
        GcmTV {
            key: &hex!("25a144f0fdba184125d81a87e7ed82fad33c701a094a67a81fe4692dc69afa31"),
            nonce: &hex!("8bf575c5c2b45b4efc6746e4"),
            plaintext: b"",
            aad: &hex!("2a367cb0d3b7c5b8320b3cf95e82b6ba0bba1d09a2055885dedd9ef5641623682212103238b8f775cce42ddfd4f66382f2c3a5e8d6dff9163ced83580a75705574026b55db90f75f8abb3014c9a707021dedc075da38bebbf0a0"),
            ciphertext: b"",
            tag: &hex!("0e2ce9cac8dfcedb0572ec6cab621efd"),
        },
        GcmTV {
            key: &hex!("42bc841b3b03a807cd366a35ecec8a6aebef7c4cba0ec8cb8da0da41df8ccef1"),
            nonce: &hex!("1bd46f85df5f4b3a126ee315"),
            plaintext: b"",
            aad: &hex!("ede3dcddbdc7d8e5d034c01661332ec349cb4e7a9fbaaf7abe2c647587db86cd427ce66908e070bc49ef838747e06b45ac486dfbea6f8698b4625e21e69db8327ec05cfd74accbe67ab644948cdb554af179a1e264e08fe16641"),
            ciphertext: b"",
            tag: &hex!("633ab6aaf5b32b53a794f6be6262fc5f"),
        },
        GcmTV {
            key: &hex!("c25b8500be73210596fc4a9fb4d84d1a3379a91e3f0a6cc4177d996046627679"),
            nonce: &hex!("b56c48c0c4cd318b20437002"),
            plaintext: b"",
            aad: &hex!("bcd14dd043fdc8c327957e1c1428698543ec8602521a7c74788d296d37d4828f10f90656883d2531c702ebda2dc0a68dab00154577454455fad986ff8e0973098dbf370ff703ed98222b945726ed9be7909210ddbc672e99fdd9"),
            ciphertext: b"",
            tag: &hex!("8171d4ff60fe7ef6de0288326aa73223"),
        },
        GcmTV {
            key: &hex!("dd95259bc8eefa3e493cb1a6ba1d8ee2b341d5230d50363094a2cc3433b3d9b9"),
            nonce: &hex!("a1a6ced084f4f13990750a9e"),
            plaintext: b"",
            aad: &hex!("d46db90e13684b26149cb3b7f776e228a0538fa1892c418aaad07aa08d3076f4a52bee8f130ff560db2b8d1009e9260fa6233fc22733e050c9e4f7cc699062765e261dffff1159e9060b26c8065dfab04055b58c82c340d987c9"),
            ciphertext: b"",
            tag: &hex!("9e120b01899fe2cb3e3a0b0c05045940"),
        },
        GcmTV {
            key: &hex!("31bdadd96698c204aa9ce1448ea94ae1fb4a9a0b3c9d773b51bb1822666b8f22"),
            nonce: &hex!("0d18e06c7c725ac9e362e1ce"),
            plaintext: &hex!("2db5168e932556f8089a0622981d017d"),
            aad: b"",
            ciphertext: &hex!("fa4362189661d163fcd6a56d8bf0405a"),
            tag: &hex!("d636ac1bbedd5cc3ee727dc2ab4a9489"),
        },
        GcmTV {
            key: &hex!("460fc864972261c2560e1eb88761ff1c992b982497bd2ac36c04071cbb8e5d99"),
            nonce: &hex!("8a4a16b9e210eb68bcb6f58d"),
            plaintext: &hex!("99e4e926ffe927f691893fb79a96b067"),
            aad: b"",
            ciphertext: &hex!("133fc15751621b5f325c7ff71ce08324"),
            tag: &hex!("ec4e87e0cf74a13618d0b68636ba9fa7"),
        },
        GcmTV {
            key: &hex!("f78a2ba3c5bd164de134a030ca09e99463ea7e967b92c4b0a0870796480297e5"),
            nonce: &hex!("2bb92fcb726c278a2fa35a88"),
            plaintext: &hex!("f562509ed139a6bbe7ab545ac616250c"),
            aad: b"",
            ciphertext: &hex!("e2f787996e37d3b47294bf7ebba5ee25"),
            tag: &hex!("00f613eee9bdad6c9ee7765db1cb45c0"),
        },
        GcmTV {
            key: &hex!("48e6af212da1386500454c94a201640c2151b28079240e40d72d2a5fd7d54234"),
            nonce: &hex!("ef0ff062220eb817dc2ece94"),
            plaintext: &hex!("c7afeecec1408ad155b177c2dc7138b0"),
            aad: b"",
            ciphertext: &hex!("9432a620e6a22307e06a321d66846fd4"),
            tag: &hex!("e3ea499192f2cd8d3ab3edfc55897415"),
        },
        GcmTV {
            key: &hex!("79cd8d750fc8ea62a2714edcd9b32867c7c4da906c56e23a644552f5b812e75a"),
            nonce: &hex!("9bbfdb81015d2b57dead2de5"),
            plaintext: &hex!("f980ad8c55ebd31ee6f98f44e92bff55"),
            aad: b"",
            ciphertext: &hex!("41a34d1e759c859e91b8cf5d3ded1970"),
            tag: &hex!("68cd98406d5b322571e750c30aa49834"),
        },
        GcmTV {
            key: &hex!("130ae450c18efb851057aaa79575a0a090194be8b2c95469a0e8e380a8f48f42"),
            nonce: &hex!("b269115396f81b39e0c38f47"),
            plaintext: &hex!("036cf36280dee8355c82abc4c1fdb778"),
            aad: b"",
            ciphertext: &hex!("09f7568fd8181652e556f0dda5a49ed5"),
            tag: &hex!("d10b61947cae275b7034f5259ba6fc28"),
        },
        GcmTV {
            key: &hex!("9c7121289aefc67090cabed53ad11658be72a5372761b9d735e81d2bfc0e3267"),
            nonce: &hex!("ade1702d2051b8dd203b5419"),
            plaintext: &hex!("b95bcaa2b31403d76859a4c301c50b56"),
            aad: b"",
            ciphertext: &hex!("628285e6489090dde1b9a60674785003"),
            tag: &hex!("9f516af3f3b93d610edbc5ba6e2d115f"),
        },
        GcmTV {
            key: &hex!("0400b42897011fc20fd2280a52ef905d6ebf1b055b48c97067bd786d678ec4ea"),
            nonce: &hex!("0abfb0a41496b453358409d9"),
            plaintext: &hex!("20c8230191e35f4e9b269d59cf5521f6"),
            aad: b"",
            ciphertext: &hex!("dd8c38087daffbbb3ebb57ebf5ee5f78"),
            tag: &hex!("bfb07aa5049ee350ec6fb1397f37087b"),
        },
        GcmTV {
            key: &hex!("56690798978c154ff250ba78e463765f2f0ce69709a4551bd8cb3addeda087b6"),
            nonce: &hex!("cf37c286c18ad4ea3d0ba6a0"),
            plaintext: &hex!("2d328124a8d58d56d0775eed93de1a88"),
            aad: b"",
            ciphertext: &hex!("3b0a0267f6ecde3a78b30903ebd4ca6e"),
            tag: &hex!("1fd2006409fc636379f3d4067eca0988"),
        },
        GcmTV {
            key: &hex!("8a02a33bdf87e7845d7a8ae3c8727e704f4fd08c1f2083282d8cb3a5d3cedee9"),
            nonce: &hex!("599f5896851c968ed808323b"),
            plaintext: &hex!("4ade8b32d56723fb8f65ce40825e27c9"),
            aad: b"",
            ciphertext: &hex!("cb9133796b9075657840421a46022b63"),
            tag: &hex!("a79e453c6fad8a5a4c2a8e87821c7f88"),
        },
        GcmTV {
            key: &hex!("23aaa78a5915b14f00cf285f38ee275a2db97cb4ab14d1aac8b9a73ff1e66467"),
            nonce: &hex!("4a675ec9be1aab9632dd9f59"),
            plaintext: &hex!("56659c06a00a2e8ed1ac60572eee3ef7"),
            aad: b"",
            ciphertext: &hex!("e6c01723bfbfa398d9c9aac8c683bb12"),
            tag: &hex!("4a2f78a9975d4a1b5f503a4a2cb71553"),
        },
        GcmTV {
            key: &hex!("fe647f72e95c469027f4d7778429a2e8e90d090268d4fa7df44f65c0af84190a"),
            nonce: &hex!("4f40ae2a83a9b480e4686c90"),
            plaintext: &hex!("31fd6cce3f0d2b0d18e0af01c4b5609e"),
            aad: b"",
            ciphertext: &hex!("54c769fd542f0d3022f1335a7c410b61"),
            tag: &hex!("106cb7cbcd967da6cad646039c753474"),
        },
        GcmTV {
            key: &hex!("fce205515f0551b1797128a2132d8e002ea5ab1beb99c5e7e8329398cf478e10"),
            nonce: &hex!("20209a0d4a3b9bfddeef39a0"),
            plaintext: &hex!("7d663e31a2f6ffef17e536684dae2e87"),
            aad: b"",
            ciphertext: &hex!("6529712030fb659dc11ab719f6a4c402"),
            tag: &hex!("58699464d062aba505508c576c4e07dd"),
        },
        GcmTV {
            key: &hex!("cd33003ff18f6f3369dd9a35381261ba660ce0a769864475152e677066540337"),
            nonce: &hex!("20bffe9064ce76d275204138"),
            plaintext: &hex!("acaf53d4dd2fe12cd44450b0d9adcc92"),
            aad: b"",
            ciphertext: &hex!("a669fda0444b180165f90815dc992b33"),
            tag: &hex!("6e31f5a56c4790cedcc2368c51d0639b"),
        },
        GcmTV {
            key: &hex!("381873b5f9579d8241f0c61f0d9e327bb9f678691714aaa48ea7d92678d43fe7"),
            nonce: &hex!("3fc8bec23603158e012d65e5"),
            plaintext: &hex!("7b622e9b408fe91f6fa800ecef838d36"),
            aad: b"",
            ciphertext: &hex!("8ca4de5b4e2ab22431a009f3ddd01bae"),
            tag: &hex!("b3a7f80e3edf322622731550164cd747"),
        },
        GcmTV {
            key: &hex!("92e11dcdaa866f5ce790fd24501f92509aacf4cb8b1339d50c9c1240935dd08b"),
            nonce: &hex!("ac93a1a6145299bde902f21a"),
            plaintext: &hex!("2d71bcfa914e4ac045b2aa60955fad24"),
            aad: &hex!("1e0889016f67601c8ebea4943bc23ad6"),
            ciphertext: &hex!("8995ae2e6df3dbf96fac7b7137bae67f"),
            tag: &hex!("eca5aa77d51d4a0a14d9c51e1da474ab"),
        },
        GcmTV {
            key: &hex!("7da3bccaffb3464178ca7c722379836db50ce0bfb47640b9572163865332e486"),
            nonce: &hex!("c04fd2e701c3dc62b68738b3"),
            plaintext: &hex!("fd671cab1ee21f0df6bb610bf94f0e69"),
            aad: &hex!("fec0311013202e4ffdc4204926ae0ddf"),
            ciphertext: &hex!("6be61b17b7f7d494a7cdf270562f37ba"),
            tag: &hex!("5e702a38323fe1160b780d17adad3e96"),
        },
        GcmTV {
            key: &hex!("a359b9584beec189527f8842dda6b6d4c6a5db2f889635715fa3bcd7967c0a71"),
            nonce: &hex!("8616c4cde11b34a944caba32"),
            plaintext: &hex!("33a46b7539d64c6e1bdb91ba221e3007"),
            aad: &hex!("e1796fca20cb3d3ab0ade69b2a18891e"),
            ciphertext: &hex!("b0d316e95f3f3390ba10d0274965c62b"),
            tag: &hex!("aeaedcf8a012cc32ef25a62790e9334c"),
        },
        GcmTV {
            key: &hex!("8c83238e7b3b58278200b54940d779d0a0750673aab0bf2f5808dd15dc1a8c49"),
            nonce: &hex!("70f8f4ebe408f61a35077956"),
            plaintext: &hex!("6e57f8572dd5b2247410f0d4c7424186"),
            aad: &hex!("e1cbf83924f1b8d1014b97db56c25a15"),
            ciphertext: &hex!("4a11acb9611251df01f79f16f8201ffb"),
            tag: &hex!("9732be4ad0569586753d90fabb06f62c"),
        },
        GcmTV {
            key: &hex!("fe21919bb320af8744c9e862b5b7cf8b81ad3ad1fb0e7d7d710a688d3eed154b"),
            nonce: &hex!("38bc3917aa1925f40850c082"),
            plaintext: &hex!("aea53b1ea79a71c3a4b83c92a0c979f1"),
            aad: &hex!("f24102fa7e6b819bb3ff47f90844db9c"),
            ciphertext: &hex!("2fb8b697bf8f7a2eea25fe702a3ae0a9"),
            tag: &hex!("5be77e827737ad7c4f79e0e343fe010d"),
        },
        GcmTV {
            key: &hex!("499e8a3f39ac4abc62dd4e1a6133042e74785972b6b501bfaffefc8bb29fd312"),
            nonce: &hex!("5c728dbbef9dcc0ff483e891"),
            plaintext: &hex!("b44014c7fc6b3f15d126a881fbe2bd2b"),
            aad: &hex!("82300dab592f840ae991efa3623a6203"),
            ciphertext: &hex!("578fe5e1aef7619f392c027c838a239e"),
            tag: &hex!("49fdc724f05eb56ea9e3fd14b61ad567"),
        },
        GcmTV {
            key: &hex!("2775d3e7a8fc665bb9a59edc22eb136add194824ed8f2adb449177404c739716"),
            nonce: &hex!("73f16c054e166696df679a2e"),
            plaintext: &hex!("c9f3bce40310b6c0a3fd62742e4f3617"),
            aad: &hex!("23199a1c9b7244913952ca4f7e7444f4"),
            ciphertext: &hex!("72c85c10756266d00a9a4340b2cb3137"),
            tag: &hex!("5881e4565b42394e62d5daf0d1ebc593"),
        },
        GcmTV {
            key: &hex!("425a341c67e6d873870f54e2cc5a2984c734e81729c0dbaaeee050309f1ce674"),
            nonce: &hex!("0c09b7b4e9e097317b791433"),
            plaintext: &hex!("76dda644b3faca509b37def0319f30cc"),
            aad: &hex!("4300a721547846761e4bf8df2b6ec1d6"),
            ciphertext: &hex!("1dd80daa0fc9e47e43897c64a6663f5e"),
            tag: &hex!("5d69b34d8c3b12f783faaea7e93685db"),
        },
        GcmTV {
            key: &hex!("dd5c48988a6e9f9f60be801ba5c090f224a1b53d6601ec5858eab7b7784a8d5e"),
            nonce: &hex!("43562d48cd4110a66d9ca64e"),
            plaintext: &hex!("2cda2761fd0be2b03f9714fce8d0e303"),
            aad: &hex!("55e568309fc6cb0fb0e0e7d2511d4116"),
            ciphertext: &hex!("f2cfb6f5446e7aa172adfcd66b92a98d"),
            tag: &hex!("e099c64d2966e780ce7d2eaae97f47d8"),
        },
        GcmTV {
            key: &hex!("2bdad9c3e5de6e4e101b7f16e727c690db95eacf4b0ccbdec7aab6fb9fc80486"),
            nonce: &hex!("a5cf3967d244074d2153c576"),
            plaintext: &hex!("84c867ec36cc6fe3487f5192fdfd390b"),
            aad: &hex!("6bdae72b5ed0e4d1f10064ebd02cf85c"),
            ciphertext: &hex!("53c8fa437c1b5fa91abbd6508b3878ce"),
            tag: &hex!("7859593d127324be8b9cf1d43ead4d82"),
        },
        GcmTV {
            key: &hex!("01e92afdb5d956be12d38b09252966c5728d26f3c72e54bb62bbc55ae590e716"),
            nonce: &hex!("886e55364eeb90e87ac79bbe"),
            plaintext: &hex!("6c6570385f3d6d937e54a3a2e95bc9eb"),
            aad: &hex!("c76aabb7f44b942a81feb50249d2131a"),
            ciphertext: &hex!("423b749a507f437b431114962180d352"),
            tag: &hex!("54d859320a49281368297da7d4e37326"),
        },
        GcmTV {
            key: &hex!("46921319217598cb64256fe49abca1f18a9d1dbca360f8630afb5c6137cb42b5"),
            nonce: &hex!("290827cf981415760ec3b37a"),
            plaintext: &hex!("480d32b191c2e201aed03680f93ea2da"),
            aad: &hex!("535ee80b12f581baaf8027e6e3900e31"),
            ciphertext: &hex!("89ace4f73583fb1ac260dea99b54055e"),
            tag: &hex!("7b8b8358363c175a66e6fb48d1bc2222"),
        },
        GcmTV {
            key: &hex!("e18cd9b01b59bc0de1502efb74c3642997fe7dfb8d80c8a73caffe7726807d33"),
            nonce: &hex!("bd087b384c40841b3839ba02"),
            plaintext: &hex!("62f7f3a12b8c5f6747fcfe192d850b19"),
            aad: &hex!("fe69f837961b1d83f27fbf68e6791a1c"),
            ciphertext: &hex!("bacfccf6397424e96caf761e71dd3e3a"),
            tag: &hex!("9c9a5b65420f83e766c7c051680e8e58"),
        },
        GcmTV {
            key: &hex!("68ee463b3153d9a042e5e3685def6f90f7659a203441de337fb94831cbeae9b2"),
            nonce: &hex!("9c4a9254c485236cf838de7e"),
            plaintext: &hex!("73731054514f3fb0102c7a1df809f212"),
            aad: &hex!("d55820e7acbb27d23c7df32938cf7d42"),
            ciphertext: &hex!("13b7823cac37f40eb811e3c966d16a67"),
            tag: &hex!("76288c33a66ff6451e2cec6c4ba4935e"),
        },
        GcmTV {
            key: &hex!("64bd594daf279e3172f9aa713b35b7fce8f43083792bc7d1f10919131f400a7b"),
            nonce: &hex!("339a2c40e9d9507c34228649"),
            plaintext: &hex!("2b794cb4c98450463a3e225ab33f3f30"),
            aad: &hex!("2b9544807b362ebfd88146e2b02c9270"),
            ciphertext: &hex!("434d703b8d1069ad8036288b7c2d1ae6"),
            tag: &hex!("7d31e397c0c943cbb16cfb9539a6a17d"),
        },
        GcmTV {
            key: &hex!("83688deb4af8007f9b713b47cfa6c73e35ea7a3aa4ecdb414dded03bf7a0fd3a"),
            nonce: &hex!("0b459724904e010a46901cf3"),
            plaintext: &hex!("33d893a2114ce06fc15d55e454cf90c3"),
            aad: &hex!("794a14ccd178c8ebfd1379dc704c5e208f9d8424"),
            ciphertext: &hex!("cc66bee423e3fcd4c0865715e9586696"),
            tag: &hex!("0fb291bd3dba94a1dfd8b286cfb97ac5"),
        },
        GcmTV {
            key: &hex!("013f549af9ecc2ee0259d5fc2311059cb6f10f6cd6ced3b543babe7438a88251"),
            nonce: &hex!("e45e759a3bfe4b652dc66d5b"),
            plaintext: &hex!("79490d4d233ba594ece1142e310a9857"),
            aad: &hex!("b5fe530a5bafce7ae79b3c15471fa68334ab378e"),
            ciphertext: &hex!("619443034e4437b893a45a4c89fad851"),
            tag: &hex!("6da8a991b690ff6a442087a356f8e9e3"),
        },
        GcmTV {
            key: &hex!("4b2815c531d2fceab303ec8bca739a97abca9373b7d415ad9d6c6fa9782518cc"),
            nonce: &hex!("47d647a72b3b5fe19f5d80f7"),
            plaintext: &hex!("d3f6a645779e07517bd0688872e0a49b"),
            aad: &hex!("20fd79bd0ee538f42b7264a5d098af9a30959bf5"),
            ciphertext: &hex!("00be3b295899c455110a0ae833140c4d"),
            tag: &hex!("d054e3997c0085e87055b79829ec3629"),
        },
        GcmTV {
            key: &hex!("2503b909a569f618f7eb186e4c4b81dbfe974c553e2a16a29aea6846293e1a51"),
            nonce: &hex!("e4fa3dc131a910c75f61a38b"),
            plaintext: &hex!("188d542f8a815695c48c3a882158958c"),
            aad: &hex!("f80edf9b51f8fd66f57ce9af5967ec028245eb6e"),
            ciphertext: &hex!("4d39b5494ca12b770099a8eb0c178aca"),
            tag: &hex!("adda54ad0c7f848c1c72758406b49355"),
        },
        GcmTV {
            key: &hex!("6c8f34f14569f625aad7b232f59fa8b187ab24fadcdbaf7d8eb45da8f914e673"),
            nonce: &hex!("6e2f886dd97be0e4c5bd488b"),
            plaintext: &hex!("ac8aa71cfbf1e968ef5515531576e314"),
            aad: &hex!("772ec23e49dbe1d923b1018fc2bef4b579e46241"),
            ciphertext: &hex!("cb0ce70345e950b429e710c47d9c8d9b"),
            tag: &hex!("9dceea98c438b1d9c154e5386180966d"),
        },
        GcmTV {
            key: &hex!("182fe560614e1c6adfd1566ac44856df723dcb7e171a7c5796b6d3f83ef3d233"),
            nonce: &hex!("8484abca6877a8622bfd2e3c"),
            plaintext: &hex!("92ca46b40f2c75755a28943a68a8d81c"),
            aad: &hex!("2618c0f7fe97772a0c97638cca238a967987c5e5"),
            ciphertext: &hex!("ed1941b330f4275d05899f8677d73637"),
            tag: &hex!("3fe93f1f5ffa4844963de1dc964d1996"),
        },
        GcmTV {
            key: &hex!("65a290b2fabe7cd5fb2f6d627e9f1f79c2c714bffb4fb86e9df3e5eab28320ed"),
            nonce: &hex!("5a5ed4d5592a189f0737cf47"),
            plaintext: &hex!("662dda0f9c8f92bc906e90288100501c"),
            aad: &hex!("ad1c7f7a7fb7f8fef4819c1dd1a67e007c99a87b"),
            ciphertext: &hex!("8eb7cb5f0418da43f7e051c588776186"),
            tag: &hex!("2b15399ee23690bbf5252fb26a01ae34"),
        },
        GcmTV {
            key: &hex!("7b720d31cd62966dd4d002c9ea41bcfc419e6d285dfab0023ba21b34e754cb2f"),
            nonce: &hex!("e1fb1f9229b451b72f89c333"),
            plaintext: &hex!("1aa2948ed804f24e5d783b1bc959e086"),
            aad: &hex!("7fdae42d0cf6a13873d3092c41dd3a19a9ea90f9"),
            ciphertext: &hex!("8631d3c6b6647866b868421b6a3a548a"),
            tag: &hex!("a31febbe169d8d6f391a5e60ef6243a0"),
        },
        GcmTV {
            key: &hex!("a2aec8f3438ab4d6d9ae566a2cf9101ad3a3cc20f83674c2e208e8ca5abac2bb"),
            nonce: &hex!("815c020686c52ae5ddc81680"),
            plaintext: &hex!("a5ccf8b4eac22f0e1aac10b8d62cdc69"),
            aad: &hex!("86120ce3aa81445a86d971fdb7b3b33c07b25bd6"),
            ciphertext: &hex!("364c9ade7097e75f99187e5571ec2e52"),
            tag: &hex!("64c322ae7a8dbf3d2407b12601e50942"),
        },
        GcmTV {
            key: &hex!("e5104cfcbfa30e56915d9cf79efcf064a1d4ce1919b8c20de47eab0c106d67c1"),
            nonce: &hex!("d1a5ec793597745c7a31b605"),
            plaintext: &hex!("7b6b303381441f3fdf9a0cf79ee2e9e0"),
            aad: &hex!("9931678430ff3aa765b871b703dfcc43fb1b8594"),
            ciphertext: &hex!("425d48a76001bed9da270636be1f770b"),
            tag: &hex!("76ff43a157a6748250a3fdee7446ed22"),
        },
        GcmTV {
            key: &hex!("f461d1b75a72d942aa096384dc20cf8514a9ad9a9720660add3f318284ca3014"),
            nonce: &hex!("d0495f25874e5714a1149e94"),
            plaintext: &hex!("d9e4b967fdca8c8bae838a5da95d7cce"),
            aad: &hex!("1133f372e3db22456e7ea92f29dff7f1d92864d3"),
            ciphertext: &hex!("1df711e6fbcba22b0564c6e36051a3f7"),
            tag: &hex!("f0563b7494d5159289b644afc4e8e397"),
        },
        GcmTV {
            key: &hex!("a9a98ef5076ceb45c4b60a93aeba102507f977bc9b70ded1ad7d422108cdaa65"),
            nonce: &hex!("54a1bc67e3a8a3e44deec232"),
            plaintext: &hex!("ede93dd1eaa7c9859a0f709f86a48776"),
            aad: &hex!("10cfef05e2cd1edd30db5c028bd936a03df03bdc"),
            ciphertext: &hex!("3d3b61f553ab59a9f093cac45afa5ac0"),
            tag: &hex!("7814cfc873b3398d997d8bb38ead58ef"),
        },
        GcmTV {
            key: &hex!("d9e17c9882600dd4d2edbeae9a224d8588ff5aa210bd902d1080a6911010c5c5"),
            nonce: &hex!("817f3501e977a45a9e110fd4"),
            plaintext: &hex!("d74d968ea80121aea0d7a2a45cd5388c"),
            aad: &hex!("d216284811321b7591528f0af5a3f2768429e4e8"),
            ciphertext: &hex!("1587c8b00e2c197f32a21019feeee99a"),
            tag: &hex!("63ea43c03d00f8ae5724589cb6f64480"),
        },
        GcmTV {
            key: &hex!("ec251b45cb70259846db530aff11b63be00a951827020e9d746659bef2b1fd6f"),
            nonce: &hex!("e41652e57b624abd84fe173a"),
            plaintext: &hex!("75023f51ba81b680b44ea352c43f700c"),
            aad: &hex!("92dd2b00b9dc6c613011e5dee477e10a6e52389c"),
            ciphertext: &hex!("29274599a95d63f054ae0c9b9df3e68d"),
            tag: &hex!("eb19983b9f90a0e9f556213d7c4df0f9"),
        },
        GcmTV {
            key: &hex!("61f71fdbe29f56bb0fdf8a9da80cef695c969a2776a88e62cb3d39fca47b18e3"),
            nonce: &hex!("77f1d75ab0e3a0ed9bf2b981"),
            plaintext: &hex!("110a5c09703482ef1343396d0c3852d3"),
            aad: &hex!("c882691811d3de6c927d1c9f2a0f15f782d55c21"),
            ciphertext: &hex!("7e9daa4983283facd29a93037eb70bb0"),
            tag: &hex!("244930965913ebe0fa7a0eb547b159fb"),
        },
        GcmTV {
            key: &hex!("e4fed339c7b0cd267305d11ab0d5c3273632e8872d35bdc367a1363438239a35"),
            nonce: &hex!("0365882cf75432cfd23cbd42"),
            plaintext: &hex!("fff39a087de39a03919fbd2f2fa5f513"),
            aad: &hex!("8a97d2af5d41160ac2ff7dd8ba098e7aa4d618f0f455957d6a6d0801796747ba57c32dfbaaaf15176528fe3a0e4550c9"),
            ciphertext: &hex!("8d9e68f03f7e5f4a0ffaa7650d026d08"),
            tag: &hex!("3554542c478c0635285a61d1b51f6afa"),
        },
        GcmTV {
            key: &hex!("bd93c7bfc850b33c86484e04859ed374beaee9d613bdca6f072d1d182aeebd04"),
            nonce: &hex!("6414c7749effb9af7e5c4762"),
            plaintext: &hex!("b6de1699931f2252efc98d491d22ee12"),
            aad: &hex!("76f43d5664c7ac1b4de43f2e2c4bc71f6918e0762f40e5dd5597ef4ff215855a4fd26d3ea6ccbd4e10789948fa692433"),
            ciphertext: &hex!("a6c7e52f2018b823506e48064ffe6ee4"),
            tag: &hex!("175e653c9036f66835f10cf1c82d1741"),
        },
        GcmTV {
            key: &hex!("df0125a826c7fe49243d89cbdd7562aafd2103fa2783cf901976b5f5d481cdcb"),
            nonce: &hex!("f63c1461b2964929d035d9bf"),
            plaintext: &hex!("cc27ff68f981e4d6fb1918427c3d6b9e"),
            aad: &hex!("0bf602ec47593e44ac1b88244455fa04359e338057b0a0ba057cb506d546d4d6d8538640fe7dd3d5864bd33b5a33d768"),
            ciphertext: &hex!("b8fa150af93078574ac7c4615f88647d"),
            tag: &hex!("4584553ac3ccdf8b0efae517652d3a18"),
        },
        GcmTV {
            key: &hex!("d33ea320cec0e43dfc1e3d1d8ccca2dd7e30ad3ea18ad7141cc83645d18771ae"),
            nonce: &hex!("540009f321f41d00202e473b"),
            plaintext: &hex!("e56cdd522d526d8d0cd18131a19ee4fd"),
            aad: &hex!("a41162e1fe875a81fbb5667f73c5d4cbbb9c3956002f7867047edec15bdcac1206e519ee9c238c371a38a485c710da60"),
            ciphertext: &hex!("8b624b6f5483f42f36c85dc7cf3e9609"),
            tag: &hex!("2651e978d9eaa6c5f4db52391ac9bc7c"),
        },
        GcmTV {
            key: &hex!("7f35f5979b23321e6449f0f5ef99f2e7b796d52d560cc77aabfb621dbf3a6530"),
            nonce: &hex!("cf0f6f3eed4cf374da714c77"),
            plaintext: &hex!("4e9f53affdb5b1e91bf423d29c54401a"),
            aad: &hex!("a676d35d93e12bfe0603f6aef2c3dd892a9b1ad22d476c3509d313256d4e98e4dda4e46e93b54cf59c2b90608a8fb3ad"),
            ciphertext: &hex!("1714d55ef83df2927ee95ff22f1d90e6"),
            tag: &hex!("4962a91d1071dd2c05934968d21eb43c"),
        },
        GcmTV {
            key: &hex!("06ecc134993506cf539b1e797a519fe1d9f34321fe6a0b05f1936285c35c93a4"),
            nonce: &hex!("f2190861d1140bd080d79906"),
            plaintext: &hex!("519c1fc45a628ec16c515427796711f7"),
            aad: &hex!("a04f2723c2521181437ad63f7910481d5de98f3e2561cec3a177bdbcb5048619738852e0fb212a3caa741a353e4e89a8"),
            ciphertext: &hex!("b36c793224ce3bb1b54144398fbdedb6"),
            tag: &hex!("0030e6e84f6f8eb474ce8e071c2953dd"),
        },
        GcmTV {
            key: &hex!("734fa8b423b91e0ecccc7f554480eef57a82423a9f92b28d464320fba405a71c"),
            nonce: &hex!("a6b5c78bb5791f4d121390ce"),
            plaintext: &hex!("b496a99b39e0e94bb5829cfc3d7b3856"),
            aad: &hex!("9ce25ff9b55dfa04e4271999a47cba8af8e83a390b090d1c4306b40ce8882624b662ff5867896396789295c19ec80d07"),
            ciphertext: &hex!("904081a40484bb6454fc52cb6674e737"),
            tag: &hex!("6a0787cf3921a71c35b5054954527823"),
        },
        GcmTV {
            key: &hex!("d106280b84f25b294f71c261f66a65c2efd9680e19f50316d237975052796392"),
            nonce: &hex!("cfc6aa2aeba468c66bf4553f"),
            plaintext: &hex!("57e937f8b9b814e965bb569fcf63aaac"),
            aad: &hex!("012a43f9903a3808bf34fd6f77d831d9154205ded589964cae60d2e49c856b7a4100a55c8cd02f5e476f62e988dcbd2b"),
            ciphertext: &hex!("c835f5d4fd30fe9b2edb4aff24803c60"),
            tag: &hex!("e88426bb4619807f18a9cc9839754777"),
        },
        GcmTV {
            key: &hex!("81eb63bc47aba313d964a5335cfb039051520b3112fa54cab368e5243947d450"),
            nonce: &hex!("18cc5dd875753ff51cc6f441"),
            plaintext: &hex!("45f51399dff6a0dcd43f35256616d6be"),
            aad: &hex!("24f766c56777312494245a4e6c7dbebbae4026e0907eadbc20a488982678161de7b924473c0a81ee59a0fa6905952b33"),
            ciphertext: &hex!("a2fc7b0784ec4233142f9cde12ab9e98"),
            tag: &hex!("4e60b8561cacfe7133740cd2bddefaa0"),
        },
        GcmTV {
            key: &hex!("0a997863786a4e97332224ed484ffca508b166f0603687200d99fd6accd45d83"),
            nonce: &hex!("7a9acabd4b8d3e1036293a07"),
            plaintext: &hex!("9d2c9ff39f57c96ecce287c68c5cd6eb"),
            aad: &hex!("525fc5ac7fe93c183a3ef7c75e3fbd52dce956855aff385966f4d79966bdb3ec2019c466584d21bfee74511a77d82adb"),
            ciphertext: &hex!("238441c65b2a1c41b302da0f52d40770"),
            tag: &hex!("c351d93ab9491cdfb7fa15e7a251de22"),
        },
        GcmTV {
            key: &hex!("acbfeb7c595b704960c1097e93d3906534c23444c8acc1f8e969ce6c3fe8a46b"),
            nonce: &hex!("28922ecac3013806c11660e6"),
            plaintext: &hex!("e0d8c52d60c6ed6980abd4348f3f96f1"),
            aad: &hex!("b1fe886107013ebdeb19315a9d096ed81803951a508f56f68202a7df00bebae0742dd1128c200952a049ef0cd7cfe4e6"),
            ciphertext: &hex!("56fe1cf2c1d193b9b33badbf846f52cc"),
            tag: &hex!("1cb4c14f50a54a64813ffc810f31f9f8"),
        },
        GcmTV {
            key: &hex!("f6e768475c33269596da1f5a5a38547a885006bebb9134e21274d8456e9f5529"),
            nonce: &hex!("3579e5ac51d1f1b82ea352ca"),
            plaintext: &hex!("0aa481f856f8b96547672e5ae5370f9e"),
            aad: &hex!("6929b6053ba148304366164f79b1b9f592c9cb9bce65094cec5cb8b0fc63e20d86b17c8bf5a7b089a63c5eac1824ee93"),
            ciphertext: &hex!("b2f4edf5f0b0bfc590fead6239b0f2fb"),
            tag: &hex!("2540ceb5ef247c95d63df84c46468533"),
        },
        GcmTV {
            key: &hex!("2ca76112300bed65b87ba6ec887cd514f4633c1c96565fec8e3e69ae2ba88401"),
            nonce: &hex!("964864510a8c957dcfb97d2f"),
            plaintext: &hex!("0aff24b4c5aa45b81ce08ec2439be446"),
            aad: &hex!("5aebdfd153a18763f36ecc9e8e9a01cb7b3f21e435b35b0da937c67e87c9ec058d08060a95e1eda0a5ab6546cca45094"),
            ciphertext: &hex!("03da1f5a1403dbdd9f75a26113608ec0"),
            tag: &hex!("a1c215d0c552a6061aa2b60afc3667a6"),
        },
        GcmTV {
            key: &hex!("c0ff018b6c337dde685c8279cf6de59d7ce4b288032b819e074b671e72abbc91"),
            nonce: &hex!("f12e6b1e85f87ef4c9ccbb7b"),
            plaintext: &hex!("f7512bbfa2d40d14be71b70f70701c99"),
            aad: &hex!("0577e8d28c0e9e5cde3c8b2a1a2aa8e2fc3ec8e96768405fcfbd623be7fc4e2e395c59b5b3a8ea117ef211320bc1f857"),
            ciphertext: &hex!("0187b4c2d52486b4417e5a013d553e5e"),
            tag: &hex!("dba451e7339be8ebed3ea9683d1b4552"),
        },
        GcmTV {
            key: &hex!("d90c6948ac2353867e943069196a2c4d0c4d51e34e2505661b1d76f3e5f17ac5"),
            nonce: &hex!("07e5623f474e2f0fe9f4c7d2"),
            plaintext: &hex!("8a9fb1b384c0d1728099a4f7cb002f07"),
            aad: &hex!("0de97574ae1bc6d3ef06c6ce03513ca47dff4728803e0aacc50564ee32b775fd535f5c8c30186550d99bff6f384af2dd"),
            ciphertext: &hex!("4234a3a9fb199c3b293357983e8ac30b"),
            tag: &hex!("d51e6f071dbab126f5fc9732967108ef"),
        },
        GcmTV {
            key: &hex!("80d755e24d129e68a5259ec2cf618e39317074a83c8961d3768ceb2ed8d5c3d7"),
            nonce: &hex!("7598c07ba7b16cd12cf50813"),
            plaintext: &hex!("5e7fd1298c4f15aa0f1c1e47217aa7a9"),
            aad: &hex!("0e94f4c48fd0c9690c853ad2a5e197c5de262137b69ed0cdfa28d8d12413e4ffff15374e1cccb0423e8ed829a954a335ed705a272ad7f9abd1057c849bb0d54b768e9d79879ec552461cc04adb6ca0040c5dd5bc733d21a93702"),
            ciphertext: &hex!("5762a38cf3f2fdf3645d2f6696a7eead"),
            tag: &hex!("8a6708e69468915c5367573924fe1ae3"),
        },
        GcmTV {
            key: &hex!("dda7977efa1be95a0e41ed8bcd2aa648621945c95a9e28b63919e1d92d269fc3"),
            nonce: &hex!("053f6e1be42af8894a6e86a0"),
            plaintext: &hex!("6fa9b08176e9963927afba1e5f969a42"),
            aad: &hex!("cb5114a001989339657427eb88329d6ce9c69694dc91a69b7557d62184e57832ec76d162fc9c47490bb3d78e5899445cecf85d36cb1f07fed5a3d82aaf7e9590f3ed74ad13b13c8adbfc7f29d7b151448d6f29d11d0bd3d03b76"),
            ciphertext: &hex!("d4adbff3ec8edade29b9a1b748c31b54"),
            tag: &hex!("3b331733c753858c22d309ceb0f9488c"),
        },
        GcmTV {
            key: &hex!("d7da934ad057dc06bd1ec234fcc4efdc5119037a440b5827de25915f22dd47e5"),
            nonce: &hex!("1b54c4ea37d2395ef70dcc72"),
            plaintext: &hex!("86d5567658361198348207ede7a46da6"),
            aad: &hex!("735de4596a80e64e38a12ab24ef73881d6ed3b533cb2c101025c3615acd2114150feeca84ade4e563bc4a300eb4a0cd97a184a293f0ac063e4f3c61e7fcdb331bcc6459fafaf0e2dda881f34eb717f4ee8c4b6890d3ef59721f3"),
            ciphertext: &hex!("70a1c1d7c200ba5ae1b6f29917bb19f2"),
            tag: &hex!("a25d51cccb198bed33de0b98df249c2d"),
        },
        GcmTV {
            key: &hex!("930ebb4b9b9c35094be374cc0b700c437b3c46b45d489a716c30f93cd5f986c9"),
            nonce: &hex!("7a21e5febd82ec9b97bfbe83"),
            plaintext: &hex!("980086665d08a365f6bbe20ae51116f7"),
            aad: &hex!("9f2ed5f6cf9e2d6505d3c99a8f81a7dfc5658dd085eba966c8b3206230973a086ec36fe948573baee108fca941bce53dad73180877cd497976209c1adf8a9861f0215560df064caf0ef2f99445c11816f5b8deeafedd682b5fb2"),
            ciphertext: &hex!("05baaefdeb0c33674a8064a2e9951aaf"),
            tag: &hex!("2ec7efd2564d4e09a6ab852f3af49939"),
        },
        GcmTV {
            key: &hex!("70213d8949a65f463d13206071fab1b4c6b614fd3cee0d340d2d806de6714a93"),
            nonce: &hex!("f8529d3e4f155cbb1ffb3d0a"),
            plaintext: &hex!("47d47a5fd32a2a416f921cc7f00c0f81"),
            aad: &hex!("112360db39b867dabaaa1d777bd881df2104b69fba15a4f37a832f5da38ad8a8c7c46db93e5b4eadf8b9a5a75508ad1457994c133c5ac85509eedfb13b90a2cf6c56a3c778582939362008608b08f9c4866a0e38744572114598"),
            ciphertext: &hex!("b220b69bd851a17fbc5b725fb912f11e"),
            tag: &hex!("4c3436943d58501c0826ae5827bc063e"),
        },
        GcmTV {
            key: &hex!("7a5834230ebbbf616630f2edb3ad4320182433c0546ac1e34bc9fd046e4a0ed9"),
            nonce: &hex!("d27dd6212b6defdcbbc701bb"),
            plaintext: &hex!("b4def1251427ade064a9614e353dda3f"),
            aad: &hex!("3bc12f3bb88ea4f8a2184959bb9cd68911a78458b27e9b528ccecafe7f13f303dc714722875f26b136d18a3acfe82b53ad5e13c71f3f6db4b0fd59fffd9cd4422c73f2c31ac97010e5edf5950dc908e8df3d7e1cbf7c34a8521e"),
            ciphertext: &hex!("88f94965b4350750e11a2dc139ccaef1"),
            tag: &hex!("8a61f0166e70c9bfdd198403e53a68a5"),
        },
        GcmTV {
            key: &hex!("c3f10586f246aacadcce3701441770c03cfec940afe1908c4c537df4e01c50a0"),
            nonce: &hex!("4f52faa1fa67a0e5f4196452"),
            plaintext: &hex!("79d97ea3a2edd65045821ea745a44742"),
            aad: &hex!("46f9a22b4e52e1526513a952dbee3b91f69595501e0177d50ff364638588c08d92fab8c58a969bdcc84c468d8498c4f06392b99ed5e0c484507fc48dc18d87c40e2ed848b43150be9d36f14cf2cef1310ba4a745adcc7bdc41f6"),
            ciphertext: &hex!("560cf716e56190e9397c2f103629eb1f"),
            tag: &hex!("ff7c9124879644e80555687d273c55d8"),
        },
        GcmTV {
            key: &hex!("ad70ebcf889e88b867ded0e4838ca66d6991499046a5671d99e91ed463ae78b1"),
            nonce: &hex!("561e13b335718fcbee364100"),
            plaintext: &hex!("82d5568872a4cef12238c0feb14f0fb4"),
            aad: &hex!("e037bd7306eec185b9cb4e3bf295232da19005957086d62e6fb342284f05feaa0e81d6c95071e7e4d7b6aad7b00f7e7863dd0fc16303a8304bb8855305f28067f4be71eed95ff90e046382116229f0fd3d2c3ef2e87e0d0e7950"),
            ciphertext: &hex!("771c6d091f8190ddbdb8886d9ce2ebd5"),
            tag: &hex!("5009abd1ebeb26dab852346ea6d8aee3"),
        },
        GcmTV {
            key: &hex!("a452fa24b381e7165ee90f3371c2b0db2176f848a0354c78e92f2f1f89bbc511"),
            nonce: &hex!("4bd904dfe18241eb5455d912"),
            plaintext: &hex!("3f43df23ea940f3680a4b679b56db579"),
            aad: &hex!("64f1a9d21deb183cff84f1aef5be83dbfc72e275f229eb5d59ace143605e8901dfa8f4724be24c86b5429bc84b629971fe1f9663b7537427b45dfb67d5f04506df4ee2c33d7f15af9f6e86058b131b7e6042b43a55bf6915f048"),
            ciphertext: &hex!("c054974c4562f8536aef2734f10e09fc"),
            tag: &hex!("2c5cafaf7b1f7581c5ec13080994e33c"),
        },
        GcmTV {
            key: &hex!("209ea3c4dd0420a4d63dbb72099a0202c9b0709f3b1221565f890511eef8005b"),
            nonce: &hex!("43775083e4008816129f5d40"),
            plaintext: &hex!("b4967f8c4fb1b34b6ff43a22d34fae5c"),
            aad: &hex!("9abc653a2347fc6e5a8cb9bdc251dff7c56109797c387494c0ed55570330961eb5b11087603e08ad293d0dd55571008e62d1163f67cf829e28d27beba65553bd11d8838f8a7a5f1fe05500befbaf97839801e99ecf998882c707"),
            ciphertext: &hex!("a8d22a6e25232938d3f8600a66be80da"),
            tag: &hex!("2ef93cc03c17bbfb6626144697fd2422"),
        },
        GcmTV {
            key: &hex!("dabd63ac5274b26842c2695c9850d7accc1693ee2aeee1e2e1338bbbc5b80f87"),
            nonce: &hex!("fd6790d620f12870b1d99b31"),
            plaintext: &hex!("4a28048f5683679a557630a661f030e2"),
            aad: &hex!("e4a06b9b205a7faadb21dc7fea8a0de0e013d717b61b24ec42f81afc8cdbc055573e971375da2fa5103a091317eab13b6a110ea211af257feabf52abafec23fd5b114b013d5c052199020573f8b7b7ae6958f733e87efa0426c2"),
            ciphertext: &hex!("196d0345df259b47665bc233b798ebba"),
            tag: &hex!("b0729d8b427ad048a7396cedf2257338"),
        },
        GcmTV {
            key: &hex!("b238df5e52e649d4b0a05e53020ac59e7d5bf49b8d04f8c30c356ed62dba9ed1"),
            nonce: &hex!("f153f093c9a3479f999eda04"),
            plaintext: &hex!("d48e779766afa73d7e04fc6fc3fa825e"),
            aad: &hex!("45b5df0c15140e5ce7a19f4e02834e6027971e3e0e719626c29081a6301e95c71214345afac1908bb75ff2d3281261e6c5f41dc4e4796f054174a64f8e177f3f33321edfbd263e204135699428a09f34eb344211bfb9fac9afba"),
            ciphertext: &hex!("b1989eb510843d8f35205dc3f949522f"),
            tag: &hex!("616089990729228f673099514824d9b4"),
        },
        GcmTV {
            key: &hex!("f3dc2456d3b8947591a2d82b7319226b0f346cd4361bcc13b56da43e072a2774"),
            nonce: &hex!("7a8acb5a84d7d01e3c00499e"),
            plaintext: &hex!("ad075da908231ff9aae30daa6b847143"),
            aad: &hex!("5e6be069effee27d34a8087c0d193f9f13e6440dc9fabfe24f6c867f831d06789d0dce92b2e3ff3ab9fe14202a8b42f384c25e3f3753dd503ec907a9b877f1707d64e4ac42909a7dee00c87c4a09d04de331515460ed101f5187"),
            ciphertext: &hex!("9f224f2a1a1fbaade8b87b748971c0ac"),
            tag: &hex!("cb5089d9dfaebf98e4b36ebc5f9a1a50"),
        },
        GcmTV {
            key: &hex!("f5a56b69a1562c77e8edebc327a20295c2eba7d406d899a622c53539626c9d72"),
            nonce: &hex!("a395b8aca4508a6a5f3cb4d8"),
            plaintext: &hex!("7de4638701bd2b600d7f8d26da7a75bc"),
            aad: &hex!("2e4fca2b163e4403971716015386cd81bdd1e57f00f2936da408098341011f2644a38ddad799f70eaa54f6e430d4853ff2b9c44a35123670879a83120bd555c76b95b70de0c8054f9d08539a5795e70a2446d7b9fab3f7887c6b"),
            ciphertext: &hex!("6508be2698ba9889b4e445b99190a5c5"),
            tag: &hex!("3394106f257c2e15c815430f60bc24ba"),
        },
        GcmTV {
            key: &hex!("376371a780947256c52f07d80bb25a4d7e919ca8bd693b1a0ccbca748d2ce620"),
            nonce: &hex!("27d7170f6f70f2fc40dfca78"),
            plaintext: &hex!("7a279f9f8568b7c307490549b259226c"),
            aad: &hex!("272c3559398ad774fa4b6895afc92870b2b92d310fa0debf0b7960e1fe38bfda64acd2fef26d6b177d8ab11d8afceee77374c6c18ad405d5ae323ad65fb6b04f0c809319133712f47636c5e042f15ed02f37ee7a10c643d7b178"),
            ciphertext: &hex!("32284379d8c40ec18ee5774085d7d870"),
            tag: &hex!("dcdee1a757f9758c944d296b1dabe7b2"),
        },
        GcmTV {
            key: &hex!("82c4f12eeec3b2d3d157b0f992d292b237478d2cecc1d5f161389b97f999057a"),
            nonce: &hex!("7b40b20f5f397177990ef2d1"),
            plaintext: &hex!("982a296ee1cd7086afad976945"),
            aad: b"",
            ciphertext: &hex!("ec8e05a0471d6b43a59ca5335f"),
            tag: &hex!("113ddeafc62373cac2f5951bb9165249"),
        },
        GcmTV {
            key: &hex!("db4340af2f835a6c6d7ea0ca9d83ca81ba02c29b7410f221cb6071114e393240"),
            nonce: &hex!("40e438357dd80a85cac3349e"),
            plaintext: &hex!("8ddb3397bd42853193cb0f80c9"),
            aad: b"",
            ciphertext: &hex!("b694118c85c41abf69e229cb0f"),
            tag: &hex!("c07f1b8aafbd152f697eb67f2a85fe45"),
        },
        GcmTV {
            key: &hex!("acad4a3588a7c5ec67832baee242b007c8f42ed7425d5a7e57b1070b7be2677e"),
            nonce: &hex!("b11704ba368abadf8b0c2b98"),
            plaintext: &hex!("2656b5fbec8a3666cad5f460b7"),
            aad: b"",
            ciphertext: &hex!("35c7114cabe39203df19413a99"),
            tag: &hex!("16f4c7e5becf00db1223476a14c43ebc"),
        },
        GcmTV {
            key: &hex!("e5a0eb92cc2b064e1bc80891faf1fab5e9a17a9c3a984e25416720e30e6c2b21"),
            nonce: &hex!("4742357c335913153ff0eb0f"),
            plaintext: &hex!("8499893e16b0ba8b007d54665a"),
            aad: b"",
            ciphertext: &hex!("eb8e6175f1fe38eb1acf95fd51"),
            tag: &hex!("88a8b74bb74fda553e91020a23deed45"),
        },
        GcmTV {
            key: &hex!("e78c477053f5dae5c02941061d397bc38dda5de3c9c8660a19de66c56c57fd22"),
            nonce: &hex!("4f52c67c2bb748d192a5a4e2"),
            plaintext: &hex!("91593e21e1f883af5c32d9be07"),
            aad: b"",
            ciphertext: &hex!("e37fbc56b0af200a7aa1bbe34e"),
            tag: &hex!("29fe54eaaccf5e382601a15603c9f28c"),
        },
        GcmTV {
            key: &hex!("d0b13482037639aa797471a52b60f353b42e0ed271daa4f38a9293191cb78b72"),
            nonce: &hex!("40fb7cae46adf3771bf3756a"),
            plaintext: &hex!("938f40ac8e0e3b956aac5e9184"),
            aad: b"",
            ciphertext: &hex!("7dca05a1abe81928ccfb2164dd"),
            tag: &hex!("5ea53ee170d9ab5f6cc047854e47cf60"),
        },
        GcmTV {
            key: &hex!("46da5ec688feead76a1ddcd60befb45074a2ef2254d7be26abdfd84629dbbc32"),
            nonce: &hex!("9fb3b2b03925f476fc9a35f3"),
            plaintext: &hex!("a41adc9fb4e25a8adef1180ec8"),
            aad: b"",
            ciphertext: &hex!("f55d4cbe9b14cea051fe7a2477"),
            tag: &hex!("824753da0113d21186699dbb366c0589"),
        },
        GcmTV {
            key: &hex!("de3adf89f2fe246c07b0ce035f4af73cf2f65e5034dcfecfe9d7690ae1bdbd96"),
            nonce: &hex!("a94aa4df0d8451644a5056c0"),
            plaintext: &hex!("96825f6d6301db14a8d78fc2f4"),
            aad: b"",
            ciphertext: &hex!("784c6c3c24a022637cbc907c48"),
            tag: &hex!("1eeaeddcdb4c72c4e8966950a319a4ef"),
        },
        GcmTV {
            key: &hex!("03c362288883327f6289bc1824e1c329ce485e0ce0e8d3405245283cf0f2eae2"),
            nonce: &hex!("5de9f882c915c72729b2245c"),
            plaintext: &hex!("f5c1c8d41de01d9c08d9f47ece"),
            aad: b"",
            ciphertext: &hex!("61af621953a126a2d1de559e92"),
            tag: &hex!("fbdeb761238f2b70c5fb3dde0a7978f3"),
        },
        GcmTV {
            key: &hex!("e9ead7c59100b768aa6367d80c04a49bcd19fa8cc2e158dc8edeec3ea39b657d"),
            nonce: &hex!("e81854665d2e0a97150fbab3"),
            plaintext: &hex!("f8ccf69c52a873695367a42940"),
            aad: b"",
            ciphertext: &hex!("af2a7199602ee9ed2020c7b4cd"),
            tag: &hex!("29715945ab1c034ecfcd91a466fc822e"),
        },
        GcmTV {
            key: &hex!("bc3e5b0fe423205904c32f870b9adec9d736a1616624043e819533fa97ed9b79"),
            nonce: &hex!("335fe5180135673ce1a75144"),
            plaintext: &hex!("295df9665eef999204f92acf24"),
            aad: b"",
            ciphertext: &hex!("3ac2a8a1b505a84677adfdb396"),
            tag: &hex!("21f20aa0bb77d46d7290bc9c97a7a7bd"),
        },
        GcmTV {
            key: &hex!("ce889c73e0d64e272aba4bf9777afc7ee6457ddc9626ad931708ed7530d71b99"),
            nonce: &hex!("fe61a6cda62fecd4e3b0c562"),
            plaintext: &hex!("e2ae40ba5b4103b1a3066c1b57"),
            aad: b"",
            ciphertext: &hex!("185aa3508a37e6712b28191ec2"),
            tag: &hex!("9ec1d567585aa467730cce92e536728e"),
        },
        GcmTV {
            key: &hex!("41e0cb1aed2fe53e0b688acb042a0c710a3c3ae3205b07c0af5191073abdfba9"),
            nonce: &hex!("2f56e35216d88d34d08f6872"),
            plaintext: &hex!("6482df0e4150e73dac51dc3220"),
            aad: b"",
            ciphertext: &hex!("9cb09b9927dfbe0f228e0a4307"),
            tag: &hex!("fe7e87a596d63e2ab2aae46b64d466e8"),
        },
        GcmTV {
            key: &hex!("52a7662954d525cb00602b1ff5e937d41065ac4b921e284ffac73c04cfd462a0"),
            nonce: &hex!("baffe73856ab1a47fb1feebf"),
            plaintext: &hex!("9d0b5ca712f97caa1875d3ad87"),
            aad: b"",
            ciphertext: &hex!("fd01165380aedd6be226a66af3"),
            tag: &hex!("35a492e39952c26456850b0172d723d1"),
        },
        GcmTV {
            key: &hex!("c4badb9766986faeb888b1db33060a9cd1f02e1afe7aaaea072d905750cb7352"),
            nonce: &hex!("cc6966e9d81a298a561416d4"),
            plaintext: &hex!("de68fb51731b45e7c2c5063923"),
            aad: b"",
            ciphertext: &hex!("f5be41f2c8c32e01098d433057"),
            tag: &hex!("c82b1b012916ab6ed851d59829dad8ab"),
        },
        GcmTV {
            key: &hex!("dad89d9be9bba138cdcf8752c45b579d7e27c3dbb40f53e771dd8cfd500aa2d5"),
            nonce: &hex!("cfb2aec82cfa6c7d89ee72ff"),
            plaintext: &hex!("b526ba1050177d05b0f72f8d67"),
            aad: &hex!("6e43784a91851a77667a02198e28dc32"),
            ciphertext: &hex!("8b29e66e924ecae84f6d8f7d68"),
            tag: &hex!("1e365805c8f28b2ed8a5cadfd9079158"),
        },
        GcmTV {
            key: &hex!("0d35d3dbd99cd5e088caf686b1cead9defe0c6001463e92e6d9fcdc2b0dcbaf6"),
            nonce: &hex!("f9139eb9368d69ac48479d1f"),
            plaintext: &hex!("5e2103eb3e739298c9f5c6ba0e"),
            aad: &hex!("825cc713bb41c789c1ace0f2d0dd3377"),
            ciphertext: &hex!("8ff3870eec0176d9f0c6c1b1a2"),
            tag: &hex!("344234475538dc78c01f249f673e0862"),
        },
        GcmTV {
            key: &hex!("d35d64f1872bdcb422228f0d63f8e48977ed68d143f648ae2cd852f944b0e6dd"),
            nonce: &hex!("0b2184aadbe8b515924dda5e"),
            plaintext: &hex!("c8f999aa1a08871d74db490cf3"),
            aad: &hex!("888f328d9e9eebbb9cb2704b5b880d66"),
            ciphertext: &hex!("ad0d5e7c1065a34b27a256d144"),
            tag: &hex!("8c8e7076950f7f2aeba62e1e761650d5"),
        },
        GcmTV {
            key: &hex!("9484b7ce3c118a8a2d556c2f7ba41fca34f60c9ea1070171459c9e7487c9537e"),
            nonce: &hex!("87bc033522ae84d2abe863c5"),
            plaintext: &hex!("14d8004793190563825e273dda"),
            aad: &hex!("07ee18737b9bf8223979a01c59a90eb4"),
            ciphertext: &hex!("43034a2c57ccacc367796d766a"),
            tag: &hex!("4c981ca8b6e9e52092f5435e7ef55fbb"),
        },
        GcmTV {
            key: &hex!("4f4539e4a80ec01a14d6bb1bae0010f8a8b3f2cd0ac01adf239a9b2b755f0614"),
            nonce: &hex!("2b6f00ce1570432bf52fdcac"),
            plaintext: &hex!("820cc9389e7e74ca1cbb5a5fe6"),
            aad: &hex!("0d72a13effe40544c57cc18005b998cb"),
            ciphertext: &hex!("99553fdf3e777e2a4b3b6a5538"),
            tag: &hex!("3cbf51640a3a93c3662c738e98fb36a2"),
        },
        GcmTV {
            key: &hex!("2f5e93ee24a8cd2fc6d3765f12d2179ddb8397783e136af9e0ac75f16fca451e"),
            nonce: &hex!("0dc3c70a191f3722641fd701"),
            plaintext: &hex!("4e96463793cdeda403668c4aee"),
            aad: &hex!("ebab30cbcc99905354e4ee6f07c7db87"),
            ciphertext: &hex!("ab03f8ca7b1b150bdc26d4e691"),
            tag: &hex!("020546afff4290c4c8ef7fc38035ebfd"),
        },
        GcmTV {
            key: &hex!("a902e15d06ef5ad334d0ec6502e936ee53ef3f3608f7708848b11cefa92983d1"),
            nonce: &hex!("b9f3e966efa43ab4aca1f2d8"),
            plaintext: &hex!("393ff3dfe51cd43543e4e29fcc"),
            aad: &hex!("2eaa35c00bf1cf8a81919bd04b43fd97"),
            ciphertext: &hex!("7e8928b450c622ac8efe29d5a0"),
            tag: &hex!("5a285de95990aef171629350bbcaf46e"),
        },
        GcmTV {
            key: &hex!("96657976da7692004e271b594e8304f77db9c9e77859246bb30a16239ba76a53"),
            nonce: &hex!("79226100afea30644876e79a"),
            plaintext: &hex!("2b0833a065c3853ee27c8968d0"),
            aad: &hex!("ede7a9072a0086b9a1e55d900747cf76"),
            ciphertext: &hex!("19373168f1a4052a57c6b8146f"),
            tag: &hex!("debbf044325384b90a0c442d95455fb9"),
        },
        GcmTV {
            key: &hex!("630ea13eb5f52378b976ba2662f824dc622920759a15d2e341c446b03ea7bd5c"),
            nonce: &hex!("0f9ebe47682f93d44c4db314"),
            plaintext: &hex!("5c734964878a4250a3bf61fdd6"),
            aad: &hex!("5ad8e9cffe622e9f35bdb185473868e5"),
            ciphertext: &hex!("67cb6d943340d002d3323fcc4e"),
            tag: &hex!("f5dc0f88f236560c4e2a6d6c15d3c0de"),
        },
        GcmTV {
            key: &hex!("c64f8a3ac230dce61b53d7b584f2309384274d4b32d404bc0c491f129781e52d"),
            nonce: &hex!("7f4b3bcf763f9e2d08516a6d"),
            plaintext: &hex!("fe581128ae9832d27ec58bd7ac"),
            aad: &hex!("89ed6945547ee5998de1bb2d2f0bef1e"),
            ciphertext: &hex!("81d7a8fdaf42b5716b892199c9"),
            tag: &hex!("8183aaff4c0973fe56c02c2e0c7e4457"),
        },
        GcmTV {
            key: &hex!("dd73670fb221f7ee185f5818065e22dda3780fc900fc02ef00232c661d7bffce"),
            nonce: &hex!("c33de65344cfbf228e1652bd"),
            plaintext: &hex!("ada4d98147b30e5a901229952a"),
            aad: &hex!("e1a5e52427f1c5b887575a6f2c445429"),
            ciphertext: &hex!("6ed4e4bd1f953d47c5288c48f4"),
            tag: &hex!("404e3a9b9f5ddab9ee169a7c7c2cf7af"),
        },
        GcmTV {
            key: &hex!("f6c5d9562b7dbdd0bf628ddc9d660c27841b06a638f56601f408f23aa2f66f4e"),
            nonce: &hex!("67280bcb945ba6eda1c6c80a"),
            plaintext: &hex!("f4caead242d180fbd2e6d32d0c"),
            aad: &hex!("5b33716567b6c67b78ea5cd9349bcaaf"),
            ciphertext: &hex!("fdfa39517d89ea47e6ccb0f831"),
            tag: &hex!("91f9b540ca90e310a1f5c12c03d8c25e"),
        },
        GcmTV {
            key: &hex!("ce1d242f13de7638b870e0aa85843ea43a9255a4fa4d32057347f38e0267daeb"),
            nonce: &hex!("86562be4621b4d5eb1983075"),
            plaintext: &hex!("d20e59a8ef1a7de9096c3e6746"),
            aad: &hex!("d48a9490a0b7deb023460608b7db79ce"),
            ciphertext: &hex!("35ce69fb15d01159c52266537c"),
            tag: &hex!("dc48f7b8d3feeeb26fcf63c0d2a889ec"),
        },
        GcmTV {
            key: &hex!("512753cea7c8a6165f2ebbd3768cc7b951029bd527b126233cf0841aff7568c7"),
            nonce: &hex!("b79221802d8d97978041fe84"),
            plaintext: &hex!("c63d6c1006b615275c085730b1"),
            aad: &hex!("22fa0605b955a33468f3e60160b907f2"),
            ciphertext: &hex!("bdb5d7f24732bdba1d2a429108"),
            tag: &hex!("fca923d2941a6fd9d596b86c3afb0ad9"),
        },
        GcmTV {
            key: &hex!("e7b18429e3edded2d992ca27afab99e438b8aff25fc8460201fabe08e7d48ec2"),
            nonce: &hex!("9db9b7320aaac68538e37bf7"),
            plaintext: &hex!("c4713bc67a59928eee50039901"),
            aad: &hex!("283e12a26e1646087b5b9d8c123dde1f"),
            ciphertext: &hex!("a5932f92bda107d28f2a8aaa74"),
            tag: &hex!("9a1357fd8ed21fe14d1ca2e597c3ef17"),
        },
        GcmTV {
            key: &hex!("69b458f2644af9020463b40ee503cdf083d693815e2659051ae0d039e606a970"),
            nonce: &hex!("8d1da8ab5f91ccd09205944b"),
            plaintext: &hex!("f3e0e09224256bf21a83a5de8d"),
            aad: &hex!("036ad5e5494ef817a8af2f5828784a4bfedd1653"),
            ciphertext: &hex!("c0a62d77e6031bfdc6b13ae217"),
            tag: &hex!("a794a9aaee48cd92e47761bf1baff0af"),
        },
        GcmTV {
            key: &hex!("97431e565e8370a4879de962746a2fd67eca868b1c8e51eece2c1f94f74af407"),
            nonce: &hex!("17fb63066e2726d282ecc610"),
            plaintext: &hex!("e21629cc973fbe40176e621d9d"),
            aad: &hex!("78e7374da7c77be5938de8dd76cf0308618306a9"),
            ciphertext: &hex!("80dbd469de480389ba6c2fca52"),
            tag: &hex!("4e284abb8b4f9f13c7497ae56df05fa5"),
        },
        GcmTV {
            key: &hex!("2b14ad68f442f7f92a72c7ba909bcf995c827b439d39a02f77c9bf8f84ab04dc"),
            nonce: &hex!("4c847ea59f83d82b0ac0bc37"),
            plaintext: &hex!("b3c4b26ebbfc717f51e874587d"),
            aad: &hex!("8eb650f662be23191e88f1cd0422e57453090e21"),
            ciphertext: &hex!("3e288478688e60178920090814"),
            tag: &hex!("a928dc026986823062f37ec825c67b95"),
        },
        GcmTV {
            key: &hex!("11f41bf7d4b9ac7b0035ce54481ed1502ff05cfae02ffba9e502f61bfe785351"),
            nonce: &hex!("06f5cf8c12c236e094c32014"),
            plaintext: &hex!("bee374a32293cad5e1b28419b3"),
            aad: &hex!("d15cbde6290b7723625c99ffa82a9c4c03ed214d"),
            ciphertext: &hex!("3f8122deb6dbe0ff596441203d"),
            tag: &hex!("60ef7f3723710b9ab744f8eea00267f7"),
        },
        GcmTV {
            key: &hex!("18ca572da055a2ebb479be6d6d7164e78f592b159cdea76e9fe208062d7b3fa1"),
            nonce: &hex!("1b041e534ae20748262f3929"),
            plaintext: &hex!("cda2fa0015361ecf684c6ba7d1"),
            aad: &hex!("e8a925d7ce18dd456b071cb4c46655940efbe991"),
            ciphertext: &hex!("740d8d578e2e7522c31019f471"),
            tag: &hex!("f2eeb5af1bfedd10570a137fe2566c3f"),
        },
        GcmTV {
            key: &hex!("0de2ac5bfec9e8a859c3b6b86dde0537029cdca2d0844bf3e1d98f370e199be1"),
            nonce: &hex!("1778e308e0221288f1eb4c5a"),
            plaintext: &hex!("575d93a3416763cbd371b5a671"),
            aad: &hex!("1362264f5655f71986aa788efd48f6fc13bb6ab4"),
            ciphertext: &hex!("8f8df7ca83bf876b63c78e2c9a"),
            tag: &hex!("16c74e315aab97efafbe95c9dcaa2d0c"),
        },
        GcmTV {
            key: &hex!("b381535a085bc4808fa7a139c7204e8a87c7145dfc8f3900df1fa9a9844fab35"),
            nonce: &hex!("21ddc54d3c633f4a344a0e42"),
            plaintext: &hex!("e4d958cee583010bbfd3a53021"),
            aad: &hex!("7ac3ba600e08363ddb57c45a8670bb4abb869db0"),
            ciphertext: &hex!("c42c81a312759cdb032aafe852"),
            tag: &hex!("0c472591db3df8a7c67164591542dcc9"),
        },
        GcmTV {
            key: &hex!("29f21e5029ea4964b96dc6f4c34b2df4cce02f2fcf0f168ffd470e7858e0a0ad"),
            nonce: &hex!("63a1c1ccc328280a90ff96fe"),
            plaintext: &hex!("dc12113764c13c21432ca1ba33"),
            aad: &hex!("454f447433f0948581956c4be1b19d932e89b492"),
            ciphertext: &hex!("1cb45aac5def93daef806b781e"),
            tag: &hex!("f4b0723c89607b66c392049ba042db63"),
        },
        GcmTV {
            key: &hex!("2733d3aa52a9d70a9fbd6ce2364bb5f9004902aa5eeb17446e08f2bdcc41db15"),
            nonce: &hex!("196c4addb84a58beb3674a7a"),
            plaintext: &hex!("cbc50cafda2544bcd291e8a025"),
            aad: &hex!("c9826fe31f29b55b9d0f9da9795869a1a98befe5"),
            ciphertext: &hex!("7a89cc58ccb97ad3e54ca4a9c8"),
            tag: &hex!("3990d9aba210182996fdbd91c2ae4801"),
        },
        GcmTV {
            key: &hex!("0c4b9005b407415c19672bcd0ebe169f66fe404f22529baf55568e0901e94922"),
            nonce: &hex!("e51381e959a1f5688c938576"),
            plaintext: &hex!("c6179bd3451d9299b727e8bd0a"),
            aad: &hex!("0b512faeb4da740dcc1e30d3c7ea61035e8570b7"),
            ciphertext: &hex!("4d3fe086c990f16020b4c5eed6"),
            tag: &hex!("9ff2297845814719f851ab0943117efb"),
        },
        GcmTV {
            key: &hex!("fee442ba37c351ec094a48794216a51d208c6a5ba0e5bdb8f3c0f0dfc1e4ed63"),
            nonce: &hex!("a666f2f0d42214dbaa6a2658"),
            plaintext: &hex!("a2cf3ea0e43e435261cb663a3b"),
            aad: &hex!("7198c12810345403862c5374092cc79b669baecc"),
            ciphertext: &hex!("713d4050f8c7fd63c0c1bf2ad9"),
            tag: &hex!("250a35e2b45ba6b0fe24512f8213d8cb"),
        },
        GcmTV {
            key: &hex!("77f754d0cf7dbdaf75cfe965ab131e8cd39087ee6d986dec4ad2ff08ebd7f14b"),
            nonce: &hex!("e28a14f3107ca190d824ed5f"),
            plaintext: &hex!("54a97a74889e55d8043451c796"),
            aad: &hex!("1decf0cbc50a9da6dad4a785a941e4b95ce5aaa8"),
            ciphertext: &hex!("eedbf8dd81eb19184589dcb157"),
            tag: &hex!("7749edd752fab7e50dbc3b0b47678bf6"),
        },
        GcmTV {
            key: &hex!("0523f232001e68bd65a79837bbaf70ec2e20851301d8e12fddb5926acb2100cb"),
            nonce: &hex!("2bb8d5cb3ceb15107582e1fa"),
            plaintext: &hex!("6b4cdc9f9c5082d86a1d2e68fe"),
            aad: &hex!("1f55bba71cb63df431ef8832c77499ee3c502067"),
            ciphertext: &hex!("079fe90ef517ed2f614a3cd8ce"),
            tag: &hex!("539c30590a2527f1d52dfae92920794c"),
        },
        GcmTV {
            key: &hex!("54c56ee869ebb112a408717eb40af6937fe51eb061b42277a10537e7db346b6a"),
            nonce: &hex!("5bfb63e2f3e5b2e1b4343480"),
            plaintext: &hex!("75f9496b8d0ca96ed3af02dcab"),
            aad: &hex!("740ab07b9c5de2afa37f0788ae5230535c18203d"),
            ciphertext: &hex!("827902e58c4c8b7af976f61842"),
            tag: &hex!("036ee6473c2138f2a2c2841438cb0edc"),
        },
        GcmTV {
            key: &hex!("d968ffdbed6ffc259b4310e2e97e42d877ef5d86d2169928c51031983779a485"),
            nonce: &hex!("633d0d8d3613c83b40df99dd"),
            plaintext: &hex!("08cfc65fea9b07f0c01d29dfdf"),
            aad: &hex!("9aadc8d8975ec0a3f5c960ce72aaec8ef0b42034"),
            ciphertext: &hex!("7b450f162bdedc301b96a3ac36"),
            tag: &hex!("970d97344b1451f3f969aeb972d352e6"),
        },
        GcmTV {
            key: &hex!("5f671466378f470ba5f5160e2209f3d95a48b7e560625d5a08654414de23aee2"),
            nonce: &hex!("6b3c08a663d04132243dd96c"),
            plaintext: &hex!("c428592d9f8a7f107ec4d0df05"),
            aad: &hex!("12965559c31d538f937bda6eee9c93b0387318dc5d9496fb1c3a0b9b978dbfebff2a5823974ee9d679834dbe59f7ec51"),
            ciphertext: &hex!("1d8d7fe4357080c817303ce19c"),
            tag: &hex!("e88d6b566fdc7b4fd62106bd2eb806ec"),
        },
        GcmTV {
            key: &hex!("fbcc2e7faa4295080e40b141bef829ba9d34e0691231ad6c62b5109009d74b5e"),
            nonce: &hex!("7f35d9ec651c5b0966573e2f"),
            plaintext: &hex!("cdd251d449551fec080425d565"),
            aad: &hex!("6330d16002a8fd51762043f2df06ecc9c535c96ebe33526d8faf767c2c2af3cd01f4e02fa102f15ce0236d9c9cef26de"),
            ciphertext: &hex!("514c5523024dd4c7d59bd73b15"),
            tag: &hex!("d3a399843e5776aa348e3e5e56482fff"),
        },
        GcmTV {
            key: &hex!("04ef660ec041f5c0c24209f959ccf1a2a7cdb0dba22b134ea9f75e6f1efdae4a"),
            nonce: &hex!("0f5f6fbca29358217c8a6b67"),
            plaintext: &hex!("0835b312191f30f931e65aa05f"),
            aad: &hex!("505e205d13ec945391c7d6516af86255e82f38433f40404d4f1e42d23b33eb9e6dea5820dad60622d3a825fc8f01a5d2"),
            ciphertext: &hex!("5ddc0f5963f0290c1a0fb65be7"),
            tag: &hex!("106d1f8d26abe4b4b1e590cd5d85e737"),
        },
        GcmTV {
            key: &hex!("42d3ff74284395fb9db9b8c7a444fa400f7fc6b985a7fec2478667c7f17cf3ba"),
            nonce: &hex!("89230fbed59d1226a093ad28"),
            plaintext: &hex!("d8339e3618ba57a243a27c85d6"),
            aad: &hex!("60342f97310446266b2e47b18e008979d07fc181151ac0939b495e7f31de1d0e74042532840ab91686efd7a402d27a94"),
            ciphertext: &hex!("9bb6fa36fa167016109d521ac0"),
            tag: &hex!("600909ef32ca62951ecbdc811caa7778"),
        },
        GcmTV {
            key: &hex!("e115c6468606a5f9b8e9a7c220d7d7684d686c9210a669770b6e4bf24447cd17"),
            nonce: &hex!("029c7c9ee2d3ab26843e8b41"),
            plaintext: &hex!("7abf84842f9867cfc5eabc7032"),
            aad: &hex!("1befd9f97f99fc096deafde5e158ac86716c0ba32454988fe48ba4737684361849a221c03fc0948cb25b5f29d6a0cb2a"),
            ciphertext: &hex!("851c7047fb09646fbddb824531"),
            tag: &hex!("d0ac4110c8d768f0a804ecda387cfa30"),
        },
        GcmTV {
            key: &hex!("56552f0cef34673a4c958ff55ad0b32c6ababa06cb3ae90178ab1c9a1f29c0e5"),
            nonce: &hex!("b34d24935407e8592247ffff"),
            plaintext: &hex!("dbd6cc358b28ab66a69f5238d4"),
            aad: &hex!("b199437da189486a8fd1c2fa1fe3ebbb116f0ef41415bb7c8065272fb0b2fe8edca9cd0d4255d467e77f2834be557474"),
            ciphertext: &hex!("76dc8d035e5ca4001e4e3fcb18"),
            tag: &hex!("49c01f735da1131cd42b01b746fd38de"),
        },
        GcmTV {
            key: &hex!("d4f405ba556e6fe74b7e6dbdd7a8eae36376d1ca7a98d567d108729aeae5c326"),
            nonce: &hex!("df6637c98a6592843e0b81ef"),
            plaintext: &hex!("abe87641e9a5169f90179d3099"),
            aad: &hex!("a5328cbabdfe6c3c1d4f5152189072dade71e2bacd857d3ce37ee9e3161eb0f20de5a29b7999fd9c7c60cdc03751bd1b"),
            ciphertext: &hex!("06f9cf9677745e78c6c02bf06b"),
            tag: &hex!("5a3a76da0703c24a9588afb2ac1a9e13"),
        },
        GcmTV {
            key: &hex!("4f667f65ea4569264456e25de498579036d6a604c18baf770bb626d8a1c68e4f"),
            nonce: &hex!("43e27d275abefdd45137c8ff"),
            plaintext: &hex!("eaa2498ce27e5658489381b6ec"),
            aad: &hex!("264b807b4631d7c87ee9f1507082f5af9218f531b4630141f3c94939aa7cf81c71ea540783995560bf7e6e02d196227f"),
            ciphertext: &hex!("bac018bf2e7090e7f217ab3365"),
            tag: &hex!("13e5a16a9ce7a88cda640de2c4fdc07e"),
        },
        GcmTV {
            key: &hex!("f5624a166759ef0b8168af6565649f7797fa92476e008c407458101e75831312"),
            nonce: &hex!("521ca79ffc8930349abfc052"),
            plaintext: &hex!("1fab3def2ea13e815f8746093b"),
            aad: &hex!("6e2771ecd637361cb6b947148910f7d9206d6af176c510bb5dd5bc9b97ac015fb05537affbc1756625715374172fb456"),
            ciphertext: &hex!("ca72ff15a7eb62a2839bcf0c43"),
            tag: &hex!("475fff6d9e2382583c9614020844b92a"),
        },
        GcmTV {
            key: &hex!("ac1383a3c783d3d0667e944cbe1a6159647b96afa922557eb1cb6407546b98ca"),
            nonce: &hex!("70366112dbe1bd905b900e3a"),
            plaintext: &hex!("b8dd871f9d866867efbe551c3b"),
            aad: &hex!("b7c1865927737bee802415277cf1a25b7380774a9d27b6a3253f077d36e9c4142df2bbbf3c03414ac09161626ce9367c"),
            ciphertext: &hex!("ba181874380841791f64881534"),
            tag: &hex!("c5641edf42c446873372bbbde1146642"),
        },
        GcmTV {
            key: &hex!("f37499d9b6ad2e7618e30a23082673008f3ae1938b9397c02a4da2453fb7e403"),
            nonce: &hex!("18e112ea6a998d6f9705f7e0"),
            plaintext: &hex!("31560b2114a248ffe0696fa130"),
            aad: &hex!("736f1a71fb259f46c6519bb87451f238f47d80c74a016604499b02568f1c7bedf70f9597d7b62c1698c4f2631f4e9706"),
            ciphertext: &hex!("0163f558be0142ebabde29a7bc"),
            tag: &hex!("45579ce07ee64cdac3a7a42109ff44e7"),
        },
        GcmTV {
            key: &hex!("50b7f5118ef7ee22b107d93ceab9881ef9658931e80385d1ae92501b95e47d62"),
            nonce: &hex!("d5113665039169978b7dc4db"),
            plaintext: &hex!("9ba4cd5e600277f4c786ce827e"),
            aad: &hex!("68ff6c63e94cb7dd2b8413662a56c88dc130b79b8b2e2388c1089b61fa51ea37819109b5ef64da1250f5d6b5d74cc392"),
            ciphertext: &hex!("67842199482b28be56f7570d11"),
            tag: &hex!("79e03841843fe32337b7c7409a2153bc"),
        },
        GcmTV {
            key: &hex!("d396941c9c59e6a7bc7d71bd56daf6eabe4bfb943151cdb9895103384b8f38b4"),
            nonce: &hex!("f408f8c21f3825d7a87643ed"),
            plaintext: &hex!("dc8ad6a50812b25f1b0af70bee"),
            aad: &hex!("947bd9a904e03fdd2c91d038d26d48ac6e32afcad908eacd42a25f6240964656d5a493242d3f8a19119a4cd9957d9c42"),
            ciphertext: &hex!("57e6d821079bb8a79027f30e25"),
            tag: &hex!("de8c26d5a3da6be24b3f6ea1e2a0f0c6"),
        },
        GcmTV {
            key: &hex!("eca22b3a29761fd40031b5c27d60adbcfac3a8e87feb9380c429cfbcda27bd06"),
            nonce: &hex!("4e6fe3d1f989d2efb8293168"),
            plaintext: &hex!("44d6a6af7d90be17aac02049a4"),
            aad: &hex!("29beb1f0bb6b568268b9c7383991a09fd03da7e1639488169e4f58ec6451cad6d4c62086eee59df64e52a36527733d8c"),
            ciphertext: &hex!("9aaa295bb3db7f6335a4c8cf2f"),
            tag: &hex!("55f7577163a130c0dbcde243ef216885"),
        },
        GcmTV {
            key: &hex!("fa3ce8b099f3a392624bc433b5265235b65c0952cfc54817be2a8003d057903c"),
            nonce: &hex!("3168b4e50efe96b3d3aed600"),
            plaintext: &hex!("84ed3ccd428d3783ecea180b3b"),
            aad: &hex!("d451fa64d73b7d7eee8f8143c40bab8e3f7a58ee018acda23224974f64ac7e1e389f5058ec08664bf56492b932d15f42"),
            ciphertext: &hex!("ee2bd527568a4e7537c8f939b6"),
            tag: &hex!("f4615f7dfdffec8a2d52c992456210ad"),
        },
        GcmTV {
            key: &hex!("ff9506b4d46ba54128876fadfcc673a4c927c618ea7d95cfcaa508cbc8f7fc66"),
            nonce: &hex!("3742ad2208a0484345eee1be"),
            plaintext: &hex!("7fd0d6cadc92cad27bb2d7d8c8"),
            aad: &hex!("f1360a27fdc244be8739d85af6491c762a693aafe668c449515fdeeedb6a90aeee3891bbc8b69adc6a6426cb12fcdebc32c9f58c5259d128b91efa28620a3a9a0168b0ff5e76951cb41647ba4aa1f87fac0d97ac580e42cffc7e"),
            ciphertext: &hex!("bdb8346b28eb4d7226493611a6"),
            tag: &hex!("7484d827b767647f44c7f94a39f8175c"),
        },
        GcmTV {
            key: &hex!("b65b7e27d552395f5f444f031d5118fb4fb226deb0ac4e82784b901accd43c51"),
            nonce: &hex!("2493026855dd1c1da3af7b7e"),
            plaintext: &hex!("8adb36d2c2358e505b5d214ad0"),
            aad: &hex!("b78e31b1793c2b758494e9c8ae7d3cee6e3697d40ffba04d3c6cbe25e12eeea365d5a2e7b46c4245771b7b2eb2062a640e6090d9f81caf63207865bb4f2c4cf6af81898560e3aeaa521dcd2c336e0ec57faffef58683a72710b9"),
            ciphertext: &hex!("e9f19548d66ef3c16b711b89e2"),
            tag: &hex!("e7efc91bbf2026c3519010d65628e85f"),
        },
        GcmTV {
            key: &hex!("8e4f8859bc838f6a2e7deb1849c27b78878285e00caad67507d5e79105669674"),
            nonce: &hex!("e71d0ebb691a4c31fdd9879c"),
            plaintext: &hex!("bd1713d8d276df4367bf3cbb81"),
            aad: &hex!("47ca6cef3ca77997ef1b04e3721469be440ad6812aa3674ae92ca016b391d202e29932edfa83029eccae90bd8dbe4b434e7304b28fe249b380b2c3c49324fd5b3e469e3e135abc1c9fd77828b409c7482e6a63461c0597b14e5c"),
            ciphertext: &hex!("eecbfb74e314628b0e3f827881"),
            tag: &hex!("c9ea890294d7e10f38b88e7c7493c5f8"),
        },
        GcmTV {
            key: &hex!("2530cdcb2a789000822588a31bdc87c09234838da2d6ae1259c7049186525f11"),
            nonce: &hex!("0c509faa257dbb0e743a53ac"),
            plaintext: &hex!("a8edc524930ce4c20897c66f75"),
            aad: &hex!("92a92cb8c1984ede806028cc45ac95574167ee83f03a707cc4b0fb8ad70907e0016e38b650f4a75bc83a625e3c670701d43bfb0326d1c4fe7c68410733c0c874c920389d164bf67a9032e2e837f5e9e324b97932d1f917ba7dca"),
            ciphertext: &hex!("1f658c7a1f41152b22999ed1b7"),
            tag: &hex!("cf3e4fef775d9c6ff3695be2602a90d8"),
        },
        GcmTV {
            key: &hex!("54c31fb2fb4aab6a82ce188e6afa71a3354811099d1203fe1f991746f7342f90"),
            nonce: &hex!("f0fe974bdbe1694dc3b06cc6"),
            plaintext: &hex!("fbb7b3730f0cd7b1052a5298ee"),
            aad: &hex!("2879e05e0f8dd4402425eabb0dc184dcd07d46d54d775d7c2b76b0f76b3eed5f7ca93c6ae71bf509c270490269ea869ed6603fdf7113aa625648ab8ed88210f8b30ec9c94bca5757ca3d77491f64109101165636b068e3095cb4"),
            ciphertext: &hex!("3a5a2a8aa93c462cfb80f1f728"),
            tag: &hex!("59ef9d54ee01fb6cd54bd0e08f74096f"),
        },
        GcmTV {
            key: &hex!("8084061d0f7858a65c3a3557215ed46f1590278ca97a45dcb095d2a0979f2e3f"),
            nonce: &hex!("6973898b1a8f72856415675b"),
            plaintext: &hex!("200d0445cb09eb52f54d2f74c6"),
            aad: &hex!("8b543e294546848c3308ccea302f0238b7dffc1706d03657c190ea745cc75bcd5a437993e787828ea7fe42fea1d5c6f7229a72ea65f0d0c190989a590ab49c54726633282c689eef8cf852af263b5edf63e449fd5440730003ca"),
            ciphertext: &hex!("ec242c358193ca6187c89aa7a5"),
            tag: &hex!("967428ac6956525ba81d5901ed259407"),
        },
        GcmTV {
            key: &hex!("2aad7db82df4a0d2ec85218da9d61ade98f65feeb8532d8eb728ef8aac220da6"),
            nonce: &hex!("029ac2e9f5dc3d76b0d1f9df"),
            plaintext: &hex!("ba363912f6207c54aecd26b627"),
            aad: &hex!("d6f4b6232d17b1bc307912a15f39ccd185a465ee860279e98eb9551498d7b078271ebabdda7211e6b4ab187043171bc5e4bf9ffcf89a778430e735df29410a45ca354b0003433c6bc8593ee82e7c096a32eac76d11daa7d64150"),
            ciphertext: &hex!("bfcad32611da275a0f0821517c"),
            tag: &hex!("9ea37bdcaafad69caf06d67fb18dd001"),
        },
        GcmTV {
            key: &hex!("f70bb950ab56f12f1efc2376d32a59d16ef3ef5969e0106ab40cc314c9b0c7e8"),
            nonce: &hex!("3b3b29ba422c2bacafeeb8b3"),
            plaintext: &hex!("029929277043dc0379f152a484"),
            aad: &hex!("464ac0c84b9ff17a0e7c39a65f89682a89b8787553a6275f0d55effaabef2114072c739f9831a5d5a5133ae4de14eb51346b318b255a1bff57e50c433e1e69a00fe1a8b6f6b621d515d670d89e148f6b65d6eb4c54878cb819ce"),
            ciphertext: &hex!("c0b97d6d1a95d708d6dc7d2b95"),
            tag: &hex!("322eb4395bf4d4dd070b8f9f6195f8ee"),
        },
        GcmTV {
            key: &hex!("f4950f01cb11fdd9afb297f7aa852facfac354ff96557befa5f657678de6cefb"),
            nonce: &hex!("aba7d864f29cbc449cd93e33"),
            plaintext: &hex!("e6daf59ef54ac7405984fc4c4e"),
            aad: &hex!("852f624cea7a8c20e189e0c79f578c0d770c4bf7c4e691649eba992f6de89d7bf2078aff94803a3dc62628e02a80a01957722e2a931fc56283d84ab68ce11ae867835c2d9700df130048ea8eaaca41f1a9059be2acaea6e0f7f2"),
            ciphertext: &hex!("d01d36ff8009b4082279abb906"),
            tag: &hex!("d9a36c8008493bd95c09049299cbd075"),
        },
        GcmTV {
            key: &hex!("714261ef4f02fb4efb0e6b5aed96d7b3ceac6551a57cf679da179c01aac5ee0e"),
            nonce: &hex!("3b7d15c7fd877461a789255a"),
            plaintext: &hex!("815de8b0382fe60cb0d3782ee9"),
            aad: &hex!("7621e58152336ee415f037f2e11581fe4da545c18d6e80177d5ab5dda89a25e8057d6fccec3757759a6e86e631080c0b17baa8be0b8fe579d3bfa97937ee242b6faacfc09425853df4dc26bc263ed1083a73ffc978c9265f8069"),
            ciphertext: &hex!("29c566ea47752a31a380fd0e7c"),
            tag: &hex!("b279340a384dbbae721c54e9183b3966"),
        },
        GcmTV {
            key: &hex!("53459ba5a2e49d1a7c2fb6ad9e6961b4dbe5158cb9266eff425d6dcccaaf8073"),
            nonce: &hex!("3c97dc635a75fbe2c33c9a41"),
            plaintext: &hex!("03fbfe5842ed781990ca8be728"),
            aad: &hex!("7fe308afe58a927680bee3368301f4dc7c47811fc09f1b9922a092a497b9c6b67c857fdcc32da1011acb110b3c1475bef303f1a609479485cc400ee8f38381c45d078708ad49f226f95dd9c81478d1ee2b53c3b906d96f8ddd76"),
            ciphertext: &hex!("5865e5a1ec711732a4ee871bff"),
            tag: &hex!("856a653ec214178096bed423e30a36e9"),
        },
        GcmTV {
            key: &hex!("f0501583c226d2519ed23fcc6f2cffd2f013eb91aa07b3a5a2073d6e2bd10cef"),
            nonce: &hex!("29a922ad9bdeddc2e298b99f"),
            plaintext: &hex!("035eb6922345c02a81435d9e77"),
            aad: &hex!("d84f54bac09ea92afe0a7335cb0bb5f68425490fd2fb6c3b99218f49856ed427ec902e510b899d54951fe84cdbfd112608d1e999f64ecc9cd4be3a0114c1c34875dbf35a1b0be421659f99d69b32e968cebfca6f95837e3edeb4"),
            ciphertext: &hex!("095971f99af467805a62bfb882"),
            tag: &hex!("d5ff2b7beac260e517ea3eca13ff1e77"),
        },
        GcmTV {
            key: &hex!("78e6789b596c71cb3becc833cf823d2ebb18ca2e26c27e26a55ef95df7353971"),
            nonce: &hex!("65da9c7a9f17b11246bcf8db"),
            plaintext: &hex!("003e82a147df3c953400f87ab5"),
            aad: &hex!("d49aee7ffd31e7c8d831d97ae894a00473adbc5071f6099d567caaef85c295d5143a1316ff82753cc35d3efc60f7e5101ddd811336b404d598f6c439cce6b47fcbebb15d1c342e4151b355025a03b4397260b4a7e6444fa57b5b"),
            ciphertext: &hex!("abcceced40209fc30a5590fee8"),
            tag: &hex!("0a203973b81375949ebd932597efd495"),
        },
        GcmTV {
            key: &hex!("816b3e6ca31d59688c20bcd1fa4285197735d8734289ca19a4730e56f1631ccf"),
            nonce: &hex!("4c191ac994f86985c180ccd4"),
            plaintext: &hex!("b2060dd86bc307133b7d365830"),
            aad: &hex!("b3dcd643c68ccce186570c63288c8722b8a13dfaf9e71f44f1eeb454a44dddf5f955540cd46c9f3b6f820588f71936d7a8c54c7b7bc43f58bb48e6416149feae7a3f8d8198a970811627489266a871e8cb87878cdb3a48be65f5"),
            ciphertext: &hex!("53e65880ad0012a75f1188996f"),
            tag: &hex!("9ca8a71a45eb4402a6b03106bae330d1"),
        },
        GcmTV {
            key: &hex!("a07ba57478061bd7abddd762971cf2e47141891f76c3d1c150b53eee5704557d"),
            nonce: &hex!("5adfb85b2d9e239c5146501d"),
            plaintext: &hex!("67c8824c1837cfdec6edcd719c"),
            aad: &hex!("937b3ed73e67ca0b02f9eb736a668362d4d0447c15f6083099a7f90c7c49318dd72f6baa74da22ff53b56c24fb9a1b1d6c4e29f4ac4d917220ebe3c8d760999da7be9e1e8f6a171133640c9196f9ee3cdb76a5a342a95a05c8c4"),
            ciphertext: &hex!("1eb85c6682850e849eb37927e5"),
            tag: &hex!("8079f705cf551a5484132cd0f0c5297c"),
        },
        GcmTV {
            key: &hex!("268ed1b5d7c9c7304f9cae5fc437b4cd3aebe2ec65f0d85c3918d3d3b5bba89b"),
            nonce: &hex!("9ed9d8180564e0e945f5e5d4"),
            plaintext: &hex!("fe29a40d8ebf57262bdb87191d01843f4ca4b2de97d88273154a0b7d9e2fdb80"),
            aad: b"",
            ciphertext: &hex!("791a4a026f16f3a5ea06274bf02baab469860abde5e645f3dd473a5acddeecfc"),
            tag: &hex!("05b2b74db0662550435ef1900e136b15"),
        },
        GcmTV {
            key: &hex!("c772a8d5e9f3384f16be2c34bf9afd9ebf86b69e6f610cd195a9db169e9be17e"),
            nonce: &hex!("9b8e079f9971d7352e6810a3"),
            plaintext: &hex!("7f13fcaf0db79d792823a9271b1213a98d116eff7e8e3c86ddeb6a0a03f13afa"),
            aad: b"",
            ciphertext: &hex!("d29e2bf3518668a14f17a3e4e76e1b43685734b801118d33a23238f34d18aa40"),
            tag: &hex!("8e02b0b7d172cf5e2578f5b30fac2e7a"),
        },
        GcmTV {
            key: &hex!("d5924b31676e2354fe7dafffaf529749598ea1bf5e4c44f5b60240e09d8036aa"),
            nonce: &hex!("5d847784f0bcd79cb84fcf1d"),
            plaintext: &hex!("6fd80c8f0d4de081a93c16b84dec697a1e4f9d80a6af497c561572645eac0d63"),
            aad: b"",
            ciphertext: &hex!("282cc9d2308a443019cfdc4d79854accc7731ee36902bafe3ffaca6484327b82"),
            tag: &hex!("4dc5e0f2ab91bdfd31f2bdcf06af9667"),
        },
        GcmTV {
            key: &hex!("b328c6d7946221a08c4f0509b52992a139890cdd8eae1956851f110c49602cb5"),
            nonce: &hex!("1a433c33ca12ce26cf3dffff"),
            plaintext: &hex!("217bdc314a4d335c72b5267b424fc8e31f4bb118e6cfaeacf5548f4ba8f51980"),
            aad: b"",
            ciphertext: &hex!("a322944e07bf84ab424ffa75fd0309e8691c9036b08f344ba76ce0774f43b351"),
            tag: &hex!("14dd6b1c2b224533ccc9fee8d2881358"),
        },
        GcmTV {
            key: &hex!("c2080965d21d229c0d0d6c56cbce83880120c21a48172a64560b90dc4ce1ffbe"),
            nonce: &hex!("928d6c0195f5f0974f38730b"),
            plaintext: &hex!("864397271e1b242aa1dff38e78aa89353e1554ba907318a0aaad44f26fcd567d"),
            aad: b"",
            ciphertext: &hex!("7de4f941f44bd0f268b2a47b9c4927cc10537bbed739d52ab099fde4033041d1"),
            tag: &hex!("b51a59931817257619e7be1091128c49"),
        },
        GcmTV {
            key: &hex!("dd6b7e2584edf1f1e6c2c0dd1f72161a92d2cba99856554f820de1256d48c099"),
            nonce: &hex!("fe9d553c75067e8dbae1ab67"),
            plaintext: &hex!("f9f86f7762859f11d6e7ef56178657ddcded532843446f86a23eac35aa2dd3c0"),
            aad: b"",
            ciphertext: &hex!("f7aaa1711c8092783b05b4e5e6c9c6944e991bd59c94b9d0356df00a66e2db5b"),
            tag: &hex!("c61edd176c8322a01d8c5f3df09252e9"),
        },
        GcmTV {
            key: &hex!("37f39137416bafde6f75022a7a527cc593b6000a83ff51ec04871a0ff5360e4e"),
            nonce: &hex!("a291484c3de8bec6b47f525f"),
            plaintext: &hex!("fafd94cede8b5a0730394bec68a8e77dba288d6ccaa8e1563a81d6e7ccc7fc97"),
            aad: b"",
            ciphertext: &hex!("44dc868006b21d49284016565ffb3979cc4271d967628bf7cdaf86db888e92e5"),
            tag: &hex!("01a2b578aa2f41ec6379a44a31cc019c"),
        },
        GcmTV {
            key: &hex!("a2ef619054164073c06a191b6431c4c0bc2690508dcb6e88a8396a1391291483"),
            nonce: &hex!("16c6d20224b556a8ad7e6007"),
            plaintext: &hex!("949a9f85966f4a317cf592e70c5fb59c4cacbd08140c8169ba10b2e8791ae57b"),
            aad: b"",
            ciphertext: &hex!("b5054a392e5f0672e7922ac243b93b432e8c58274ff4a6d3aa8cb654e494e2f2"),
            tag: &hex!("cf2bbdb740369c140e93e251e6f5c875"),
        },
        GcmTV {
            key: &hex!("76f386bc8b93831903901b5eda1f7795af8adcecffa8aef004b754a353c62d8e"),
            nonce: &hex!("96618b357c41f41a2c48343b"),
            plaintext: &hex!("36108edad5de3bfb0258df7709fbbb1a157c36321f8de72eb8320e9aa1794933"),
            aad: b"",
            ciphertext: &hex!("b2093a4fc8ff0daefc1c786b6b04324a80d77941a88e0a7a6ef0a62beb8ed283"),
            tag: &hex!("e55ea0456af9cdff2cad4eebbf00da1b"),
        },
        GcmTV {
            key: &hex!("6fb2d130bbad1924cab37d071553b12169e978a805bf74cb4c23d5ccd393d7bb"),
            nonce: &hex!("76826741225a391fdce4d3b6"),
            plaintext: &hex!("c49b80080e2efeb5724b9e5b53ba0c302e97bd16f1a6bbec01e1ca6c35a42a3c"),
            aad: b"",
            ciphertext: &hex!("62fbe5466a7ff83ff719f4927e00e9319e1bb7e835c5d6b4e9d4bc5a8d6e2beb"),
            tag: &hex!("df72da7a66cb5257836f3c19ecadcd55"),
        },
        GcmTV {
            key: &hex!("402e8113970257d9437807620098370243536a105cca4fbc81a1ff2d48874f48"),
            nonce: &hex!("c924c19c4d14905a2bdf63bf"),
            plaintext: &hex!("917b9585f65e59bf4d242bb0802966045dd29fbc66911277baecdfcc818c3c35"),
            aad: b"",
            ciphertext: &hex!("5b6594edcddbb338f4e813687f4f23a75a64c21e3cf5d2e7c9af0f7e3ee3e616"),
            tag: &hex!("f1cccd93a4411247c8b6830addd72c6f"),
        },
        GcmTV {
            key: &hex!("2aac499cb0eb72b4598acff4330df6cd764978997d5ace51da88e0c18671bde9"),
            nonce: &hex!("fd16cdc39d7f0b92e1f95c97"),
            plaintext: &hex!("e7b75bfa35c9a004d0b68265623a9b06b6d4493ea0ad4f6c777ba5add8c7bbbb"),
            aad: b"",
            ciphertext: &hex!("c3d0a0f7ce9720c95aac86151aad634884ddfa62df58f18394537f6504d9a8aa"),
            tag: &hex!("76749a1ec70236b267fc340d5fbb6da3"),
        },
        GcmTV {
            key: &hex!("a2a502d6bb19089351e228d5cbff203e54fc31f2772253df08557875d964c231"),
            nonce: &hex!("0ebb5af4a462a1e6ded7164a"),
            plaintext: &hex!("bbecc89450c07b8de631155e5d7cc7a9d26376bb57d7458d49b4c36e140490f3"),
            aad: b"",
            ciphertext: &hex!("fd09c950890441fcaaa8809a8998079abb88741c6672abae12383ffd724f8299"),
            tag: &hex!("22fac246058bf142c5f26812a635b480"),
        },
        GcmTV {
            key: &hex!("ce2d289e20c76f75c135c8118d5cbf5f2828026f0b639588a3eb4ad752cea548"),
            nonce: &hex!("bb08526dd8bd1c3bb58d0999"),
            plaintext: &hex!("56f5db1e796a0c4633a8d570182c39e3c8451e7ba485b98d38a2c926a1b92a46"),
            aad: b"",
            ciphertext: &hex!("a41005df18734d4f3f99f19ef8fc43b16ef431207cb0466341bf164b58e23533"),
            tag: &hex!("a45c2a1ef6aec75cc22d71807dab3c27"),
        },
        GcmTV {
            key: &hex!("66e418d0ec97b420b1b5365d1b6d5cd7c5ac1a5653739120d4aec3c94c93c287"),
            nonce: &hex!("989f94480266e3652488184e"),
            plaintext: &hex!("e5052b19d7f827fd60f45c8925809fd2217ec4d16aa89bbf95c86a1c1e42bd36"),
            aad: b"",
            ciphertext: &hex!("f341630574ee92942cf4c5ecd3721ae74b32c557379dfe8351bd1c6661a240da"),
            tag: &hex!("e85fb655ef432e19580e0426dd405a3e"),
        },
        GcmTV {
            key: &hex!("37ccdba1d929d6436c16bba5b5ff34deec88ed7df3d15d0f4ddf80c0c731ee1f"),
            nonce: &hex!("5c1b21c8998ed6299006d3f9"),
            plaintext: &hex!("ad4260e3cdc76bcc10c7b2c06b80b3be948258e5ef20c508a81f51e96a518388"),
            aad: &hex!("22ed235946235a85a45bc5fad7140bfa"),
            ciphertext: &hex!("3b335f8b08d33ccdcad228a74700f1007542a4d1e7fc1ebe3f447fe71af29816"),
            tag: &hex!("1fbf49cc46f458bf6e88f6370975e6d4"),
        },
        GcmTV {
            key: &hex!("2c11470e6f136bec73351619288f819fb2bbba451857aadfb78384074612778a"),
            nonce: &hex!("4e6cc2bcc15a46d51e88958d"),
            plaintext: &hex!("3b3186a02475f536d80d8bd326ecc8b33dd04f66f8ba1d20917952410b05c2ed"),
            aad: &hex!("05d29369922fdac1a7b37f07953fe175"),
            ciphertext: &hex!("6380945a08977e87b294b9e412a26aebeeb8960c512439bac36636763cd91c0c"),
            tag: &hex!("1029a3c4be1d90123c1b404513efde53"),
        },
        GcmTV {
            key: &hex!("df25ea377c784d743846555a10cfaa044936535649e94da21811bad9cea957b5"),
            nonce: &hex!("35f5f8e950c1f57ad3dfb1fa"),
            plaintext: &hex!("98941a807ac8f16eef0b3d3c7bbdfd55d01736c5b3360d92b4358a5a8919380b"),
            aad: &hex!("28eb4677110ccb6edc8d2013dc8f46ec"),
            ciphertext: &hex!("24a07532e981aaf3106eab8dfbb2d2078342e2eaee027e148f06aca68f6a1c50"),
            tag: &hex!("131373ed4a0e3f584ae978d42daa6f3a"),
        },
        GcmTV {
            key: &hex!("106168ea651f22c54196a06f1a10bcf4e620d93e4dc0824d798f44f9219c6177"),
            nonce: &hex!("4064dcbd631cf20b05ae22de"),
            plaintext: &hex!("b0d3da2b96b8889c92e445abbea4c6d0d5d44d7fbcc7dade4c92f6bcddbf06e1"),
            aad: &hex!("a36e2fb9cd96a8ca9ae2b193aa498efd"),
            ciphertext: &hex!("f55a6d8a6965ea451637bec7548cfb1ffe59fc0ce6ea6a937cb5dd32b3d45d5f"),
            tag: &hex!("8d1bf2715041f817f11631fc9910c629"),
        },
        GcmTV {
            key: &hex!("272d1649a3dd804de0962d3e07064a7054c00a6234ab1b0cdcf685ab394837e5"),
            nonce: &hex!("955b5897f6b9806bbec5c33e"),
            plaintext: &hex!("36e57c29c08c51ad7fa91c0416f976cfd011780eb44cc5abd34c7b431b093b8d"),
            aad: &hex!("33e618ecbbe5eb0566df21c3c34b7e25"),
            ciphertext: &hex!("cd6aeb345081dc0bb2c8b4d19b280658fb87c0f2bd0f4c9da694dc1feeb32f4e"),
            tag: &hex!("dd37eac6bd6a4d3618241738779735d7"),
        },
        GcmTV {
            key: &hex!("3dab6a51bb7af334dd4b79a7d139550c88f0778d43c21fc4ad33f983a13515cb"),
            nonce: &hex!("362eaa67cab3d1ed48e9f388"),
            plaintext: &hex!("3eb7f5f0a4ca9aa7000497602c6124433a60a8fcd91b20175b4ee87e6b10a2d7"),
            aad: &hex!("52852150786e6547a2618e15c77110b6"),
            ciphertext: &hex!("cc3316041b88733839249b756ffa00bbec6211942f604f26c4a35ed32e6eeaff"),
            tag: &hex!("5936c5500240d50c0da0fcdc248f176e"),
        },
        GcmTV {
            key: &hex!("0ea606521b935d5b4b66df89fb372d35c4d6d2c03767367e38de0d4c27761d56"),
            nonce: &hex!("0d3168318a4f76392699640b"),
            plaintext: &hex!("f450b36d6c49411897bce39001d73ff01b5e8566179e36dacac7064cab5c6270"),
            aad: &hex!("3bd8849070cf034c4298f40f33b0b839"),
            ciphertext: &hex!("3b15fad18726c4eaa70502b3f3b32c5092d1d92835e6460665fc50dda953a191"),
            tag: &hex!("11fd3fddf61e010c17fbedd4bd5fb012"),
        },
        GcmTV {
            key: &hex!("c8c4f9e0bd289ef1bd16104a8074fb073dd9035ab937ab076fb5801e2295aa2f"),
            nonce: &hex!("be699d9d98ec1f724da8bd0f"),
            plaintext: &hex!("49fe9407a719d41e658587809cfed7a5b49941c2d6378f3c0afe612f54f058a1"),
            aad: &hex!("a985c7489732038c3190cb52be23737c"),
            ciphertext: &hex!("17a9aaa6a3c68ba1f6cb26fdd6536c207e3c9ce58f43e4ecfd38d3387a798a0f"),
            tag: &hex!("d832cb4814142562fedfe45b36126cb8"),
        },
        GcmTV {
            key: &hex!("52d0f20b0ca7a6f9e5c5b8549d5910f1b5b344fc6852392f983558e3c593be24"),
            nonce: &hex!("d5c618a940a5a5d9cc813f27"),
            plaintext: &hex!("a9fed8a29355685321f978e59c40135309306cd41b25349fe671dc7990951c68"),
            aad: &hex!("61823f7e39ed76143ca7249d149bdf57"),
            ciphertext: &hex!("509c540e558d0bf0a3b776cddfbfddc15486748a7f9952b17c1cbd6869c263f4"),
            tag: &hex!("42e35ee3f7119f87fb52b5d75b8ab8ec"),
        },
        GcmTV {
            key: &hex!("5d291a8f1a6433a41076702d9d8a8c196e464550ed900ce8c2a36f4d10483954"),
            nonce: &hex!("c4ba743ee692e5d00b5ae2c6"),
            plaintext: &hex!("605d519b26182458fea68dddd86033390fc545f843ae817850a2a4574add015d"),
            aad: &hex!("878fa6720ab30e0287f6903acd2dca19"),
            ciphertext: &hex!("1c2f153f2374d3945cca9757dc18d9a15a93276526285a6e316ee32a72092c34"),
            tag: &hex!("e7905e856c88c6ece4bb47781becf923"),
        },
        GcmTV {
            key: &hex!("09e2724d4017cd57e967000e4da2cd5c5c18ccfb06c33b7ce62a7641e4bb0b73"),
            nonce: &hex!("9ea18b420a10177289ab370b"),
            plaintext: &hex!("6f5dfa86d5df4febd752265c56390049e7cda60c2644c84ab413932faad15b15"),
            aad: &hex!("a8e77939423d5894d307fd60278d162a"),
            ciphertext: &hex!("35e37a9b913eb58b72262e92d7584d44bf9a8442f1b2f3da3a5d05ec6a2a31e2"),
            tag: &hex!("1a95023b1a4a3e885520ec79e1a3aef9"),
        },
        GcmTV {
            key: &hex!("8544a9f4f6c0efdff3da90cfa3ee53fbe1f8de159d29537c803e1651da153718"),
            nonce: &hex!("be406029a1d0c25d09af94cf"),
            plaintext: &hex!("7e88a65646ed138b7c749366d16e41dbafd9987ad2373bb9d0b6ce0c1a4d6661"),
            aad: &hex!("599dbb73897d045a1bd87385e60323a2"),
            ciphertext: &hex!("38ffbf9ffff8d6a92090584e6dace1c6a47d3d5709a25e470557d5c8f5dd1851"),
            tag: &hex!("d5b2e83c47df404de9a7cd95d3cbe7ab"),
        },
        GcmTV {
            key: &hex!("35b9d2a5db3b06e7720cec794dae615029a491c417f235498e0496cd8183d1bf"),
            nonce: &hex!("b382987916e19752dd9ecc0c"),
            plaintext: &hex!("76b290496901c5824ad167433dbb6d6b5856d41913ee97ec81e70cf6a170e35c"),
            aad: &hex!("e0aa3a1f1df601366c59a390f4f06c3b"),
            ciphertext: &hex!("78347400d6799e77e11e76c0ecfd311becf31f74f14b3a71e6d526ce57015c8b"),
            tag: &hex!("bf8dec2feac7cfe9f330bdfc92737b33"),
        },
        GcmTV {
            key: &hex!("d707eab3c167b73efeb08c50e12b1569a275487ea136f52736c0f3ce66b69fa3"),
            nonce: &hex!("11116f34182e52428642e747"),
            plaintext: &hex!("a0c4818362035b16b50de445d558ea5cf8844bf5c84b96232999a2279806cc45"),
            aad: &hex!("ae9f90331800c358716c92667f79f748"),
            ciphertext: &hex!("91c77404b20028ef0fd4dd7f8b65b6594af94a1e7fc79cfbdb108265354fc71b"),
            tag: &hex!("6c3410d4b915dbad745715202c04e9a4"),
        },
        GcmTV {
            key: &hex!("405d13ee48d3b9fc26bcfca776b2af6c745d8fc34171622f8c6c4be5a54b8b65"),
            nonce: &hex!("add1524abb1b846f0f6577da"),
            plaintext: &hex!("e06475990d6e3990266de1bd025c3b1910c0736c81050885f2bfc13ec78e9d96"),
            aad: &hex!("0b1c4c3ba877bca5846b2c1f2b0e2105"),
            ciphertext: &hex!("6399f7e6d6c680fc41bac8bee3836b9a4241403d5a19e4919f396ce37b238d38"),
            tag: &hex!("e754f400d76c76e03c63ea88cf64ccba"),
        },
        GcmTV {
            key: &hex!("5853c020946b35f2c58ec427152b840420c40029636adcbb027471378cfdde0f"),
            nonce: &hex!("eec313dd07cc1b3e6b068a47"),
            plaintext: &hex!("ce7458e56aef9061cb0c42ec2315565e6168f5a6249ffd31610b6d17ab64935e"),
            aad: &hex!("1389b522c24a774181700553f0246bbabdd38d6f"),
            ciphertext: &hex!("eadc3b8766a77ded1a58cb727eca2a9790496c298654cda78febf0da16b6903b"),
            tag: &hex!("3d49a5b32fde7eafcce90079217ffb57"),
        },
        GcmTV {
            key: &hex!("5019ac0617fea10517a2a2714e6cd369c681be340c2a24611306edcd9d5c3928"),
            nonce: &hex!("fd1fa6b5cab9aa8d56418abb"),
            plaintext: &hex!("4349221f6647a906a47e64b5a7a1deb2f7caf5c3fef16f0b968d625bca363dca"),
            aad: &hex!("953bcbd731a139c5de3a2b75e9ffa4f48018266a"),
            ciphertext: &hex!("dbce650508dab5f499767651ee734692f7b157341977692d2ca879799e8f54aa"),
            tag: &hex!("20239e97e2db4985f07e271ba545bbbf"),
        },
        GcmTV {
            key: &hex!("c8cee90a8b9ad6094d469e5d1edc30d667608e89b26200cac77efd7e52af36fd"),
            nonce: &hex!("5a1aa9c8e635281ee1fb9df7"),
            plaintext: &hex!("728d9221891bd75c8e60b7dd6f53edcfd1ab1cebc63a6ce54be220b5b362233b"),
            aad: &hex!("0538b3b64da72aac591bc59991a140eff206b3f7"),
            ciphertext: &hex!("b753eb6b87f0c8778c3ea3a74fba3b31ced6d2da94d43d482ab0431806a80d75"),
            tag: &hex!("b21d29cf6fd04571ffcaf317d384df11"),
        },
        GcmTV {
            key: &hex!("b4b77710f86ffd463fc14bb9eaa4424b2b3a581778e5511a094a08fb204cab59"),
            nonce: &hex!("3e4b12bf55633bf48d104620"),
            plaintext: &hex!("6f44a8df11dce27df075ea10ddeb7566ca6c988a334cf56e8540f71166d7c0d1"),
            aad: &hex!("3e3b4c9369266266098326217b5677a40297cb87"),
            ciphertext: &hex!("31f82f5cb1cd5c4b4819b61aa9377abebe8fca76978b1199178462c7c1c4e2b2"),
            tag: &hex!("1b3a535768e8480d75ec91b2e7b55efd"),
        },
        GcmTV {
            key: &hex!("0a8fb75498a139223c763d52bbe3d42f813de370fa36b81edc4553d4219d2d5d"),
            nonce: &hex!("7d6cb675fded3efef908a11a"),
            plaintext: &hex!("81b69ca354de3b04d76ee62334cb981e55f0210f1174d391655d0f6712921a0e"),
            aad: &hex!("2314ad86b248f1ed2878e7c562b533bf2dda5a29"),
            ciphertext: &hex!("6a23d30737f4a72b1e07ba23d17fde43a4498e2e60d3e1b0c8e6ea26a2bb331a"),
            tag: &hex!("7fcac442fb657910c62a74b1d0638902"),
        },
        GcmTV {
            key: &hex!("a84315058849690c2b88062aef81134d338526baa7090e865fcaad94bbf51ca5"),
            nonce: &hex!("a487cfa701447b495aab41e0"),
            plaintext: &hex!("18074e14dc0a14d4439f1d710927ed8c200154c8492f77f10f653e0bf6070ca6"),
            aad: &hex!("7c4416b0cf13ac76bec6687a6840dc703e91bb86"),
            ciphertext: &hex!("80f40b7e335d40fc5859e87f385e14798a253818e8ad73b1799c1419638246a4"),
            tag: &hex!("b4c7c76d8863e784eb6029cd160ef6de"),
        },
        GcmTV {
            key: &hex!("82833bcaaec56f6abbb3378f7d65daf6e6f6f2a0d1e858c7219f53a7840f4e00"),
            nonce: &hex!("4bc9b028a00be8feb5232978"),
            plaintext: &hex!("d9b2383123a27a93bce85add8392b938093b40e82f182e484bf4f84fa3bfb3f0"),
            aad: &hex!("76fc8ed57154cd8a9b3d02c87061edd2a8157811"),
            ciphertext: &hex!("383efe971438cd2b2cbb399d74a3fb3eedd394f1862addc58e9fdd4c421402d2"),
            tag: &hex!("fd803c4fa917f7ff649a6aac013a96b1"),
        },
        GcmTV {
            key: &hex!("ee4634c49c5672c660968a42862698f6c1b2c7b79efd1605c24af8ff9ff8366c"),
            nonce: &hex!("877912b2f35888d2810612cc"),
            plaintext: &hex!("9512a5268a0cb3fbd916ddb820dce77f1e0dbb52c8ffc7a74be077119e9245e4"),
            aad: &hex!("93bd669db4f1354ef6c8addb0cf729e46d5c3846"),
            ciphertext: &hex!("69af0ac954e0d69043851d89f1538ebcb42769857eba27dbe4ad4fd60fd75537"),
            tag: &hex!("3ee443873e2f7f7ea601fe3d7e5211e2"),
        },
        GcmTV {
            key: &hex!("442f4bbc468433411e49486a15c5eed577f5007380ff126d9974f3bd3fe4e3c4"),
            nonce: &hex!("1e7133aaa8af826dc646ec62"),
            plaintext: &hex!("7f8069e5c356ece135d98bb563c8b411ea90ea3b673dfd92e1ba9c459efae61f"),
            aad: &hex!("577662f611446b5b31814930029edb949a30dcb9"),
            ciphertext: &hex!("b962952750eb2bce313e1a85a72e3c9cc2ea7e58c353ea37df2c9f0723995ca7"),
            tag: &hex!("e633fe9f10cedf0f0d02aa2ddcf47d86"),
        },
        GcmTV {
            key: &hex!("3a29aec009f44fdd2b1bc07cb7836f29d8589774bd0d74089a68d9e67827d6d8"),
            nonce: &hex!("a42c5fb61573c72688ac31d8"),
            plaintext: &hex!("d36eb81506c0a0e4ebcac9b4b1acebb38b94b8f2ce3d6f85a8f705fa40cb987a"),
            aad: &hex!("2ee2582d544e1663f1d7a0b5033bcb0fce13b3e5"),
            ciphertext: &hex!("179ef449daaacb961f88c39b4457d6638f304762bd695924ca9ebd01a3e99b9f"),
            tag: &hex!("1fee176c7a5d214748e1d47b77f4bcc8"),
        },
        GcmTV {
            key: &hex!("ed47660054294f3c913c97b869317cbddc395d757bef7d29b8ccbdd2c54e99d3"),
            nonce: &hex!("770a00642c67eff93c9f1f56"),
            plaintext: &hex!("034193397cbd0eb414459273a88808db2d0711e46f80d7883212c443d9e31b54"),
            aad: &hex!("06210fca2018d2357256c09197730e9777caea96"),
            ciphertext: &hex!("6a250ebd3390229d46b691142743dba1c432c0feaa0f0dd19d0ce4e6a8918d80"),
            tag: &hex!("a5f6e975592b472907c34b93bfc69dde"),
        },
        GcmTV {
            key: &hex!("9539844493362dc3f913308f7e12a2a0e02afdbd8869877b30ce0397fb0349dc"),
            nonce: &hex!("eadda3132079195a54fde2c1"),
            plaintext: &hex!("62349a0b1e40a9f31eadf27073682da15f0a05cf4566ee718b28325f7d8eaba0"),
            aad: &hex!("0ae4a90cb292c4e519b525755af6c720b3145a1e"),
            ciphertext: &hex!("ad6c9521bf78d1d95673edd150f2b8dd28f10625d67fa25f1fb42d132ba7fcfa"),
            tag: &hex!("916242a9cb80dffcb6d3ae05c278819a"),
        },
        GcmTV {
            key: &hex!("3b4eb08d27ae0b77605ae628a1b54a5402026550679fab0a20752bee510d3d92"),
            nonce: &hex!("28a20c40f49a00493da3488a"),
            plaintext: &hex!("c8a47edcf84872f53f96ef41ce05ca37cbc3854b556d6e606f0a8a32d0861907"),
            aad: &hex!("0591390e2d14ebe62aeb1741c26448ce55b28cab"),
            ciphertext: &hex!("a3e8cbf84df8529838f79315c7f1a0b7bb3ad4c4d036ec317b1810b274ee3080"),
            tag: &hex!("0a8f66daeb7f0a88756909c4e93fcd36"),
        },
        GcmTV {
            key: &hex!("0cccea8f1f6ce141690e246cf4cb9f35b66baf6e6986b8e0b4cfdd13fcdbc8c3"),
            nonce: &hex!("929f07be5aa7bae7607bae3c"),
            plaintext: &hex!("9fa5214c599523c695d37937b02f78837f6406960b2a03bf9a6db34bd35e3dc7"),
            aad: &hex!("b851e610be70a994808b34ca73f45f1ea973de65"),
            ciphertext: &hex!("917ecc8b00b53f7fb0732d66848a106e91f60acf2dcf180832a74d5993c658da"),
            tag: &hex!("2959e20746bbb6ab66dfd29b9477799a"),
        },
        GcmTV {
            key: &hex!("ecbfaef2345b34f31fbf6d68efb385e5833df8b6e6ae621ede02baf9735d2dba"),
            nonce: &hex!("50c3527b1a35ccb318b446de"),
            plaintext: &hex!("634f6dd60783d1f952353fd1d359b9ee4f4afa53cc13e81c5adfe24b46baf08f"),
            aad: &hex!("f8981548bde6ee6c1745f947de191bf29997fadf"),
            ciphertext: &hex!("705e5f67ab889ba238118e3fd9b90b68be801995ae307378d93b50977cf90588"),
            tag: &hex!("12d14468ac18cc9936bd565f8ad42d0d"),
        },
        GcmTV {
            key: &hex!("dc776f0156c15d032623854b625c61868e5db84b7b6f9fbd3672f12f0025e0f6"),
            nonce: &hex!("67130951c4a57f6ae7f13241"),
            plaintext: &hex!("9378a727a5119595ad631b12a5a6bc8a91756ef09c8d6eaa2b718fe86876da20"),
            aad: &hex!("fd0920faeb7b212932280a009bac969145e5c316cf3922622c3705c3457c4e9f124b2076994323fbcfb523f8ed16d241"),
            ciphertext: &hex!("6d958c20870d401a3c1f7a0ac092c97774d451c09f7aae992a8841ff0ab9d60d"),
            tag: &hex!("b876831b4ecd7242963b040aa45c4114"),
        },
        GcmTV {
            key: &hex!("07b3b8735d67a05632c557076ac41293f52540bac0521573e8c0414ec36f7220"),
            nonce: &hex!("0046420eee8d56de35e2f7d5"),
            plaintext: &hex!("4835d489828325a0cb38a59fc29cfeedccae25f2e9c399281d9b7641fb609765"),
            aad: &hex!("d51cedf9a30e476de37c90b2f60882193630c7497a921ab01590a26bce8cb247e3b5590e7b07b955956ca89c7a041988"),
            ciphertext: &hex!("46eb31cd98b6cc3ecafe1cd1fc2d45fa693667cbd3a7d2c5f8c10296827ea83c"),
            tag: &hex!("36cd4e76dd0679887477bfb96cf1c5f6"),
        },
        GcmTV {
            key: &hex!("0219f14b9ca6506c1388177c4ae6ee64ad2ac0256ebbf8c219b40df6e8571d70"),
            nonce: &hex!("3420a87c4b9b23ba81eb221e"),
            plaintext: &hex!("348f7a4ca944f252e4562c66dacf01fb10d70a3c8f5b280a2829567a2a94e47e"),
            aad: &hex!("54dc2277b8d1aae660ffcc326e2c5d9e16b8ca17288601aacd02b3eea8bc5cc60718639aa189506b7b333b87da86e940"),
            ciphertext: &hex!("58c92119bfb6ad53e387cac6728ce73b82e18f6e5bfbfca5f5acc370cd8c76a4"),
            tag: &hex!("e7f9e3e3dae6d0a3470d8f597291180c"),
        },
        GcmTV {
            key: &hex!("87440ee7f6febf3e14ef0a917a87c5d61260fefc979eeaeac0a64662c98cb4f7"),
            nonce: &hex!("7c48bc75e58f21cc9989d691"),
            plaintext: &hex!("f8e40a6a985f424898a7996307a077c487406c5312eefe055ea5b17a4b22087b"),
            aad: &hex!("e0c66e5db1c7665a015ba7e21e08ff3de5b4a5fcd5d35e41db7e97ccd0c3df657ae803c3529d375420ad75ac9621cea0"),
            ciphertext: &hex!("5a118fc3dbdaf6bc9490d372b7623af76da7841bf9820a9c6624a15eff6a69c2"),
            tag: &hex!("0ddc2ae087d9b8ca2249ea5aa3dbd4c7"),
        },
        GcmTV {
            key: &hex!("b12425796f63bf5435740f9039fa66367fc7702d675c61b2dec4435feeea07f8"),
            nonce: &hex!("f26727053e6d67c2d2bf1e69"),
            plaintext: &hex!("9df079d98a6e4dbe277a8545f4f6c19fe130f4a84bdd6b760a049fba21d4e99a"),
            aad: &hex!("e50fca2e5a81ae56ca07f34c4b5da140d368cceab08494f5e28f746cbfefdc285b79b33cf4969fe618b77ab7baafe271"),
            ciphertext: &hex!("845f00202e2e894516d8f4a4021430e531967098c9a94024c7113c9a1b91c8cd"),
            tag: &hex!("3566c75967ae00198e39ebe9f0ac697f"),
        },
        GcmTV {
            key: &hex!("674dfb625b8b0ce1dadbbbcbf7e151c5b2cecf0a1bc4e07f4734f3a6792350cd"),
            nonce: &hex!("99e7b76e6686449616ad36c7"),
            plaintext: &hex!("0a744a72e536a0484db47091609228d803bcfa9a8daf579e3039e3645f7688e2"),
            aad: &hex!("2ab1573e5a94ca2997590840bd9c62e6add55e4d3eac12c895d2ec637791caa41d46ed91e6064db627e1fbef71d31d01"),
            ciphertext: &hex!("e550ee77069709f5199be3c618f2a4178e4d719ab73df41cbfe32c52777138ff"),
            tag: &hex!("134ac3fa8bd4af7ee836f4a3421d9e99"),
        },
        GcmTV {
            key: &hex!("10c1de5f741560dae5be23e15649f0114db52949560bb6cdf2d4883247392ee1"),
            nonce: &hex!("7cf73c1472cd60d8d35fde51"),
            plaintext: &hex!("05becd366aebaa2e609f507dd2dd4433b2aba0634b0eb9a5bf7ded4cc8fbed72"),
            aad: &hex!("d3fa8b6f607a20a18dd7eac85eabef69d4fb5a074d8e7d1bf15d07732ed80e020163b475f209c4b0cbfa00d65d1e82ef"),
            ciphertext: &hex!("280f0c306e1a3aab8ff9ab3e4a9adc2e9ae4e4e1a06f190d11b3b4dc4280e4f3"),
            tag: &hex!("3bc8be845bf5ff844c07337c2cfd5f80"),
        },
        GcmTV {
            key: &hex!("e8d6ab5e514645dd7e051b028f5bfe624c72f44f30279577365aea65d4a8a819"),
            nonce: &hex!("30b0d654ee5b79c2cfb24100"),
            plaintext: &hex!("19be7e0feedd402bf4b05995a38e5f423c033de016e3ae83ea8c3c1cba658e1e"),
            aad: &hex!("082e534bf860d0061ec2dad34d6b0db8cba1c651f2c705356ff271e47365b0b18f8ddb3a3c2269b437fb0703c9ad367a"),
            ciphertext: &hex!("8573800c737d2480b2885ce714ac6a15f23287b1d12949a3d76effbe82b593bd"),
            tag: &hex!("50110884292151f51213ccb2fe934d88"),
        },
        GcmTV {
            key: &hex!("2d1eaf5e62ca80fd1515a811c0e4c045aba8c769df03d57f7493eb623ed8b941"),
            nonce: &hex!("abf190b05df2e6556cb34b47"),
            plaintext: &hex!("9c7cd522ed5c0af3e57da08d2653ef77eb973734f360572bbcb15a2a6cbd60b9"),
            aad: &hex!("75ab9bd39c24e498a54d85a8b76a4126dc1879f2a30270a42609763e045a4021785b6134f283fd81c195c3188e78752d"),
            ciphertext: &hex!("5fdfdaccb105e5408c375af8ca63a67afaba7ccbcd591acca9a86d92f92fd0f7"),
            tag: &hex!("49940b7610618b3a5cb3912339e06b3c"),
        },
        GcmTV {
            key: &hex!("b6020677e098c59e19eacf26732473d843aafd6bf999c707bb08ab896406918d"),
            nonce: &hex!("807167ef2b84b32d1df4a94c"),
            plaintext: &hex!("3199d6b95d133ba5b7eadc420080a0b249c84f4960bd369d6bf9e313627cf670"),
            aad: &hex!("06225d410ada3e04157da7e5481d7d9f2285845824aac0c0e033244ed4c1b19615354c224ba8b7093c5651d10ef952fe"),
            ciphertext: &hex!("4618adbfa5ea4ee260e310140b385232b7c3ad46887aa2107f7dafffd85cda22"),
            tag: &hex!("2d76307bf55826dfeb58a171b6fa80e4"),
        },
        GcmTV {
            key: &hex!("f75456c4918d0bea72f546a9a1e2db0b6ab9bcd9782b5eb1c2700e729921d666"),
            nonce: &hex!("c75b83134e7b9188e5800ffe"),
            plaintext: &hex!("f9a23abbd0f2b367ce16c2a0613cd293ac7e66cbe020eaeb5deb09d5031fd992"),
            aad: &hex!("5ef46c9eb5865cab2c8a35f9c4c434614a6c9f1b5c479739f7434d3326cff1e70b0d2877c084a71c7a9d33d258d304bb"),
            ciphertext: &hex!("56e4efe6c0944153b65ed4909845219842b9b88f54d8d8394051132afb95d391"),
            tag: &hex!("255e2c8c43f8979c440c3581bff6cf65"),
        },
        GcmTV {
            key: &hex!("9831c5c12e53e8a961642e93ddb2e13a38506acd0cf422e6ad9fbaeabce7b3f2"),
            nonce: &hex!("bff29de3d6869e5fa75b96f9"),
            plaintext: &hex!("b1edbed58ed34e99f718db0608e54dd31883baec1c8a0799c4ff8a5dad468de4"),
            aad: &hex!("67ebeecb74cc81fdfee8065f8b1c1f5012bf788953bec9525e896611b827084a8e6baa0ce40ee70bc699b152bc6ed903"),
            ciphertext: &hex!("13845db7e33bab1f5766a7fadfb942748e779753d97f143e645ccfcbd7c23b23"),
            tag: &hex!("10dbe8a3e1901c8b88b0ab1441664d32"),
        },
        GcmTV {
            key: &hex!("a02c2d4a43f0f7f1db57c07f13f07f588edfe069a9d83c9b76e9511946c4fc48"),
            nonce: &hex!("84677438592dcaf683d08a67"),
            plaintext: &hex!("ad5a884dad20ffa88794c4fca39f2ca01c6f67657ab38e5cf86ac5597318ef07"),
            aad: &hex!("d5dea0cd6080af49a1c6b4d69ace674a622f84f9f190b2db8a22e084a66500b52ff20a8d04f62a7aeaedb67e2258598c"),
            ciphertext: &hex!("83da16ae07ee0e885484c1330a6255a6e7ac22915c63cbefaabc6f9f059dd69d"),
            tag: &hex!("42c4a270705493d85ad7bbcfda86dffb"),
        },
        GcmTV {
            key: &hex!("feba412b641bc762bfa79ef17c3ea16e5630605470db096e36ffd33813641ace"),
            nonce: &hex!("e3633f21e7c63a459d5d1670"),
            plaintext: &hex!("9326572bd33551322ca42fcfb7cef8be41d78725f392c34907ecd1fe5572bff1"),
            aad: &hex!("b7ee0233863b0e185b2f46181eb5fc0718832e1e76e7d4115a4c1f7e998c41319ccef44f5db89e8c5f077bd553d7bf42"),
            ciphertext: &hex!("5019ea98cc9dc9368432c6d58f9e144f55446e763c0a8b4d8a6ce26f3dd95260"),
            tag: &hex!("1010beb9cd6e9b611280a5395f08bca9"),
        },
        GcmTV {
            key: &hex!("21bd5691f7af1ce765f099e3c5c09786936982834efd81dd5527c7c322f90e83"),
            nonce: &hex!("36a59e523df04bc7feb74944"),
            plaintext: &hex!("77e539dfdab4cfb9309a75c2ee9f9e9aa1b4651568b05390d73da19f12ccbe78"),
            aad: &hex!("48aef5872f67f524b54598781c3b28f9cbcf353066c3670370fca44e132761203100b5e6c7352a930f7e9cbf28a8e1ce"),
            ciphertext: &hex!("c21483731f7fe1b8a17d6e133eda16db7d73ddd7e34b47eec2f99b3bbc9669aa"),
            tag: &hex!("15f9265bc523298cefb20337f878b283"),
        },
        GcmTV {
            key: &hex!("26bf255bee60ef0f653769e7034db95b8c791752754e575c761059e9ee8dcf78"),
            nonce: &hex!("cecd97ab07ce57c1612744f5"),
            plaintext: &hex!("96983917a036650763aca2b4e927d95ffc74339519ed40c4336dba91edfbf9ad"),
            aad: &hex!("afebbe9f260f8c118e52b84d8880a34622675faef334cdb41be9385b7d059b79c0f8a432d25f8b71e781b177fce4d4c57ac5734543e85d7513f96382ff4b2d4b95b2f1fdbaf9e78bbd1db13a7dd26e8a4ac83a3e8ab42d1d545f"),
            ciphertext: &hex!("e34b1540a769f7913331d66796e00bdc3ee0f258cf244eb7663375cc5ad6c658"),
            tag: &hex!("3841f02beb7a7fca7e578922d0a2f80c"),
        },
        GcmTV {
            key: &hex!("74ce3121c18bbff4756ad10d0f293bb1ea3f93490daad0249cd3b05e223c9747"),
            nonce: &hex!("81107afb4c264f65ae0002b1"),
            plaintext: &hex!("7a133385ead593c3907806bec12240943f00a8c3c1b0ac73b8b81af2d3192c6f"),
            aad: &hex!("f00847f848d758494afd90b6c49375e0e76e26dcba284e9a608eae33b87ad2deac28ccf40d2db154bbe10dc0fd69b09c9b8920f0f74ea62dd68df275074e288e76a290336b3bf6b485c0159525c362092408f51167c8e59e218f"),
            ciphertext: &hex!("64bd17f3e8f71a4844b970d4ebc119961812efb9015b818e8d88b906d5efbd76"),
            tag: &hex!("46d0e42aa046237efee17eab6d9cfb75"),
        },
        GcmTV {
            key: &hex!("4c669a1969c97d56da30a46236c15407e06aada686205eed3bd7796b02c97a4b"),
            nonce: &hex!("0a07758d5ad44766e051da6c"),
            plaintext: &hex!("cd59bb307be76f11304f69ac8b151e1628ac61dec81086e7f24fd5bd83df8856"),
            aad: &hex!("0b8277114cbf7ee16c9bbda1ab40419a02e469ebb295883f0a833c3cb755ded44a3c410034a201f7d91b43519fbabb55b974834be5d5afc7aea7c84b44a14e8e16dd68a3e8cc79ad2bf76d0ceb33d58ddb6378b45681ceaa0f2f"),
            ciphertext: &hex!("bc62ce0b23cf4aa8e16b4450c8ab8c629a53949f01e68b875ecc5c45ff6d3ab0"),
            tag: &hex!("5ffeda728914031006f271c3d9986f2d"),
        },
        GcmTV {
            key: &hex!("a23296632913051e438114deb782fb955b75acc35e86e7e9fdaf4e9025b87f12"),
            nonce: &hex!("ad50db40f80f15214e43ffd7"),
            plaintext: &hex!("b71116cc27b5a5844d9b51a4a720cb3f06d55d6aaeaeaf921236424db8617204"),
            aad: &hex!("a6f96f5a89bfd8c8f34cd07045270d80e58ea62f1f0b10f2506a954f272af0bc71df96ad3fa8eed52c45e0b868091dc4f75d9e0eaf15a0a858a71bf7036c5607110cbfe47ad9b6d02e942fcfae88d4c792a1f824e60e3cf98a37"),
            ciphertext: &hex!("8e9e4b0ac93ab8e73688d6b4723d8c5ef399ead72246c7aa7a0783a8bfe29936"),
            tag: &hex!("b7dea91e4b357ce805edeea3f91392d2"),
        },
        GcmTV {
            key: &hex!("4036a07bdd4e10eb545f3d9124c9f766d2d0c8c59fc0d5835ac55dcfaebfc3a1"),
            nonce: &hex!("815828fbb964497cdadccaad"),
            plaintext: &hex!("717f22faff8066182e46d32dbac7831ec24272871c45c7c12ca779f868e7739a"),
            aad: &hex!("0bc0e3931388bcb091463bae2989a93bde103bc14fc5d39f9448ca90367e86336b188f73218b2b0ab72a9a564ad5ff32544c5afeacecadfa55d2fb66925a88299dbf58f425cf49e31f42ac4edace743fdf9680d20ec845afc278"),
            ciphertext: &hex!("e8c3b0342964c7a71f084d44ba2f93742bccd9821b30087d11b53bbe8b085808"),
            tag: &hex!("86ddd9c469849cb6b100c339ca62717d"),
        },
        GcmTV {
            key: &hex!("714bc3ba3839ac6707863a40aa3db5a2eebcb38dc6ec6d22b083cef244fb09f7"),
            nonce: &hex!("2cfe1c51d894e5ef2f5a2c3c"),
            plaintext: &hex!("0cc4a18bbfea87de0ac3446c777be38ca843d16f93be2c12c790fda4de94c9bf"),
            aad: &hex!("84e3d46af2ecb717a39024d62bbc24d119f5aff57569dfef94e7db71ad5aff864abacdc5f8554e18ed5129cfb3366d349c52b3d1a111b867e8772140749e7f33e2e64259968486e32f047d21120da73c77757c4595ccac1b5713"),
            ciphertext: &hex!("0857c8fb93412fde69bad287b43deea36506d7ee061d6844d00a7e77418f702f"),
            tag: &hex!("24a9e5290957074807d55ad705adaa89"),
        },
        GcmTV {
            key: &hex!("2f93b5a37be1a43853bf1fd578061d0744e6bd89337cde20177d1e95a2b642c4"),
            nonce: &hex!("52b6d91557ae15aa792ce4b7"),
            plaintext: &hex!("0fcaa316a135d81052509dd85f688aed2e5fd4261e174f435cf1c4115aa6f354"),
            aad: &hex!("992ba9efa287a5c3e5177bd4931af498982a1728b56b3d7c4b28476905e29f83326c4f3223a28844fc9b9d84d4f6cd859074aff647a35dde28e1ee889faab3bb9c09a4c3fbf2a16460d48a40dc53378d4673f4325e6aa3992a71"),
            ciphertext: &hex!("f99774cef3c15af33cda3cb449cd335ffe4f27435edf83aff4a4f4c2d2df6647"),
            tag: &hex!("c5e09b83b1c2cc81e48a1f7c62b7bb35"),
        },
        GcmTV {
            key: &hex!("531ca845af7bf731c49c3136407322b1c0f6b32b8eaebf03744b2edc1202d096"),
            nonce: &hex!("baf13b85202bbfc899fc73f7"),
            plaintext: &hex!("d4e9783f537c738200e7ba7526605f359a98c9f10cafaa2f433c40f3e5081a36"),
            aad: &hex!("e2ba9cf548b4f6fb206f224250d85af327fde8d08916686ae770203dc29c694f8902b02222fd287f28ce6091006368c3949bea2937ff0bdedb7dbbd013ccf0a15ee0af8c56fe211b7c311e182f27707f59e09492b3604e80c6c5"),
            ciphertext: &hex!("642f544929202128a783b985d36f60964c7d78e1d41f5d1bfe27de3ae0180df3"),
            tag: &hex!("e333528c59ee1909750ed72fd1309ee1"),
        },
        GcmTV {
            key: &hex!("3add17568daa9d441aa7a89bf88fa4e6998a921d57e494a254080445bc9b6f35"),
            nonce: &hex!("b290f4a52496380218c3dcf5"),
            plaintext: &hex!("2c6908cb34215f89a3f3a3c892e8887f2efa496a15ab913fc7d34cc70c0dff79"),
            aad: &hex!("0bc9cc13eb2890aa60515c2297a99f092f6e516236c0dec9f986ea98b8a180680f2c6c20bd4354c33433a4c6f6a25e632f90ebef3a383c3592268b483eebf5f5db006929e7987edbcac4755d3afd1cdf9b02954ebd4fef53d5f6"),
            ciphertext: &hex!("2cf3beae94fd5e6a4126a8ec8a7166b0aacb8b8bbce45d6106b78d3456d05149"),
            tag: &hex!("ce1509b1bd5c47a593702618b0d79f6c"),
        },
        GcmTV {
            key: &hex!("1c1dcfd4c4cc4beb71d6e368f739d8e681dfe48fbae39728386c9dfc08825743"),
            nonce: &hex!("0deceb69ce0dc776a3a71b4c"),
            plaintext: &hex!("b12700258ace7b16e40f4e86886892837168b256a170937a3b89063a9a0d68f7"),
            aad: &hex!("a3af2db672292431fa8ee1fa5b197593b13e58a68c4129401d0942474d5f4cbe62093aaa5453f6d355d2f4b6dc8abde58ce863d1be5f9ecf39730a49565b3b6882a0a641c0b5d156a4107309dd150fd1f1634ea4e5100b3d4f88"),
            ciphertext: &hex!("3ea7f1c0d613323e095558ddde53247420fa0eef17997a1e9c5ba93d5f24c46f"),
            tag: &hex!("70534a87c258905d35806f4439f6906e"),
        },
        GcmTV {
            key: &hex!("f2724153aac9d50f350878d3c498bc3dd782d90cce5cce4ae14126c0e1fbb3cf"),
            nonce: &hex!("1c07b61c5316659bad65cca9"),
            plaintext: &hex!("067ccbd0206f1f05d2872210dc5717a0585e8195d72afd0c77da11b9b3710e44"),
            aad: &hex!("e69db7fcd3b590a6d32052612034036d5c8bffa5e5e9b742ffe75a9fbba89dd576dec08154cf4e6d36f0fdd4419bdf50adc1974a80ea313421c926dffa87565b4bd0c1e84f2ff305af91877f830f145bb13dfa7efa5e3aa682e6"),
            ciphertext: &hex!("9aba433eef383466a1291bd486c3ce5e0ed126010e0a77bf037c5eaed2c72460"),
            tag: &hex!("f30a155e35400bb0540883e8e09b4afd"),
        },
        GcmTV {
            key: &hex!("a2544eb2047c97cfcaf0ec1427c5df395472285233a93ffccda8fee660aced56"),
            nonce: &hex!("a751bea3c769bb5db25ab109"),
            plaintext: &hex!("b9514cc01a357605918f9cc19123dcc8db328c605ca0eb9d69d871afeea1dcfb"),
            aad: &hex!("eb9e09884de1454d6aeb0d6c82375f2428992031ea6cabf6a29aa6a4de49a353e4ffae043dad18ae651b20b7bca13f5c327ca9f132014bfa86e716d4724e05a1ef675521a6607a536756e6a8c16bb885b64815f1eb5ec282ce8e"),
            ciphertext: &hex!("cb442b17088f6ac5f24c7a04f0050559386f3a57131b92a54142c7a556fdb935"),
            tag: &hex!("5f80c5c0cdf0c7890bfd1fbd58c33081"),
        },
        GcmTV {
            key: &hex!("ceb057782efb1e85d805448af946a9b4d4128bf09a12473cce1e8ef8bfd2869d"),
            nonce: &hex!("406f9730e9b1e421e428439b"),
            plaintext: &hex!("0815723d5367b1328cac632fa26e23f2b814a1d59a2971d94d02ebd7ecf5c14a"),
            aad: &hex!("0772ae00e1ca05d096cf533fd3de2818ac783edfca0eee7686a6290f3357481e883fb2f895b9a4f4004c56b8a1265242cfdf1fb4af7edc41ed78c5f4ffe9c4080d4a17318f9c56ecdb3a06f3c748535387d56a096943a76d46f6"),
            ciphertext: &hex!("9d82355d8e460896201be15fd95fed48a8524666d987ab078550883034d0253c"),
            tag: &hex!("a0bee8ac0e636d64d3b1eb33fd6f21d4"),
        },
        GcmTV {
            key: &hex!("7dbdbdfe36d4936940ad6d6f76c67c2851a0477f0aa7d6797bfdf2b7878ef7e0"),
            nonce: &hex!("bc672b224b4b6b91fc3fd697"),
            plaintext: &hex!("dfea463d35f0fa20487b606d6ccfd422a5b707f16527b422bf1d68a77db67e9c"),
            aad: &hex!("faacb84ec7cfadd731de2f7c0892d7e38cbfb782b48412331af0b3eab602a722cad1069dea0052beb5ca70e2ee476c340c6193bcc60f939aabe446bf3ce958fe11a2ffc90241f0a7e4e274f0c1441def795893895bd848bf0f0e"),
            ciphertext: &hex!("0ddc2281b1fcb904864a43657bc72357cf73fc1f16520caad7cddde10f846bd9"),
            tag: &hex!("9d96699450aa9707695e5de56597101b"),
        },
        GcmTV {
            key: &hex!("187214df6e2d80ee8e9aae1fc569acd41589e952ddcbe8da018550d103767122"),
            nonce: &hex!("56db334422b6c5e93460d013"),
            plaintext: &hex!("53355283186719a9146c7305e3d1959a11ccf197570b855a43cbc7563a053c73"),
            aad: &hex!("cbedb7ccfbf56dfd72e530bfe16b4f5aac48a90204bcb7a8cae1046010882cfc8b526e7562a7880914e61b60cbd605165242737d85eeed583c98cab3443874e5989ec9cde001adf7de9c9967de5178f75b8412b0c4d6fec5af72"),
            ciphertext: &hex!("c2262585966bc9c23dc7cc1059d060211e86f3b3161d38b153635fbea4a28c05"),
            tag: &hex!("a94297c584dfcd10ee5df19a2ee5c3d2"),
        },
        GcmTV {
            key: &hex!("1fded32d5999de4a76e0f8082108823aef60417e1896cf4218a2fa90f632ec8a"),
            nonce: &hex!("1f3afa4711e9474f32e70462"),
            plaintext: &hex!("06b2c75853df9aeb17befd33cea81c630b0fc53667ff45199c629c8e15dce41e530aa792f796b8138eeab2e86c7b7bee1d40b0"),
            aad: b"",
            ciphertext: &hex!("91fbd061ddc5a7fcc9513fcdfdc9c3a7c5d4d64cedf6a9c24ab8a77c36eefbf1c5dc00bc50121b96456c8cd8b6ff1f8b3e480f"),
            tag: &hex!("30096d340f3d5c42d82a6f475def23eb"),
        },
        GcmTV {
            key: &hex!("b405ac89724f8b555bfee1eaa369cd854003e9fae415f28c5a199d4d6efc83d6"),
            nonce: &hex!("cec71a13b14c4d9bd024ef29"),
            plaintext: &hex!("ab4fd35bef66addfd2856b3881ff2c74fdc09c82abe339f49736d69b2bd0a71a6b4fe8fc53f50f8b7d6d6d6138ab442c7f653f"),
            aad: b"",
            ciphertext: &hex!("69a079bca9a6a26707bbfa7fd83d5d091edc88a7f7ff08bd8656d8f2c92144ff23400fcb5c370b596ad6711f386e18f2629e76"),
            tag: &hex!("6d2b7861a3c59ba5a3e3a11c92bb2b14"),
        },
        GcmTV {
            key: &hex!("fad40c82264dc9b8d9a42c10a234138344b0133a708d8899da934bfee2bdd6b8"),
            nonce: &hex!("0dade2c95a9b85a8d2bc13ef"),
            plaintext: &hex!("664ea95d511b2cfdb9e5fb87efdd41cbfb88f3ff47a7d2b8830967e39071a89b948754ffb0ed34c357ed6d4b4b2f8a76615c03"),
            aad: b"",
            ciphertext: &hex!("ea94dcbf52b22226dda91d9bfc96fb382730b213b66e30960b0d20d2417036cbaa9e359984eea947232526e175f49739095e69"),
            tag: &hex!("5ca8905d469fffec6fba7435ebdffdaf"),
        },
        GcmTV {
            key: &hex!("aa5fca688cc83283ecf39454679948f4d30aa8cb43db7cc4da4eff1669d6c52f"),
            nonce: &hex!("4b2d7b699a5259f9b541fa49"),
            plaintext: &hex!("c691f3b8f3917efb76825108c0e37dc33e7a8342764ce68a62a2dc1a5c940594961fcd5c0df05394a5c0fff66c254c6b26a549"),
            aad: b"",
            ciphertext: &hex!("2cd380ebd6b2cf1b80831cff3d6dc2b6770778ad0d0a91d03eb8553696800f84311d337302519d1036feaab8c8eb845882c5f0"),
            tag: &hex!("5de4ef67bf8896fbe82c01dca041d590"),
        },
        GcmTV {
            key: &hex!("1c7690d5d845fceabba227b11ca221f4d6d302233641016d9cd3a158c3e36017"),
            nonce: &hex!("93bca8de6b11a4830c5f5f64"),
            plaintext: &hex!("3c79a39878a605f3ac63a256f68c8a66369cc3cd7af680d19692b485a7ba58ce1d536707c55eda5b256c8b29bbf0b4cbeb4fc4"),
            aad: b"",
            ciphertext: &hex!("c9e48684df13afccdb1d9ceaa483759022e59c3111188c1eceb02eaf308035b0428db826de862d925a3c55af0b61fd8f09a74d"),
            tag: &hex!("8f577e8730c19858cad8e0124f311dd9"),
        },
        GcmTV {
            key: &hex!("dbdb5132f126e62ce5b74bf85a2ac33b276588a3fc91d1bb5c7405a1bf68418b"),
            nonce: &hex!("64f9e16489995e1a99568118"),
            plaintext: &hex!("b2740a3d5647aa5aaeb98a2e7bbf31edaea1ebacd63ad96b4e2688f1ff08af8ee4071bf26941c517d74523668ca1f9dfdbcaab"),
            aad: b"",
            ciphertext: &hex!("e5fec362d26a1286b7fd2ec0fa876017437c7bce242293ff03d72c2f321d9e39316a6aa7404a65ccd84890c2f527c1232b58d5"),
            tag: &hex!("dfa591ee2372699758d2cc43bfcbd2ba"),
        },
        GcmTV {
            key: &hex!("8433a85f16c7c921476c83d042cb713eb11a83fc0cffe31dde97907f060b4ee9"),
            nonce: &hex!("55ffc85ffd1cdea8b8c48382"),
            plaintext: &hex!("23bc3983ba5b3be91c8a6aa148a99995241ee9e82ce44e1184beb742affbe48f545c9a980480cf1fab758a46e4711ea9267466"),
            aad: b"",
            ciphertext: &hex!("2f4bdc7b8b8cec1863e3145871554778c43963b527f8413bb9779935c138a34d86d7c76a9e6af689902f316191e12f34126a42"),
            tag: &hex!("7dc63156b12c9868e6b9a5843df2d79e"),
        },
        GcmTV {
            key: &hex!("5d7bf55457929c65e4f2a97cbdcc9b432405b1352451ccc958bceebce557491d"),
            nonce: &hex!("f45ae70c264ed6e1cc132978"),
            plaintext: &hex!("ba5ac2a16d84b0df5a6e40f097d9d44bf21de1fcec06e4c7857463963e5c65c936d37d78867f253ce25690811bf39463e5702a"),
            aad: b"",
            ciphertext: &hex!("47c16f87ebf00ba3e50416b44b99976c2db579423c3a3420479c477cd5ef57621c9c0cee7520acb55e739cc5435bc8665a2a0c"),
            tag: &hex!("456054ecb55cf7e75f9543def2c6e98c"),
        },
        GcmTV {
            key: &hex!("595f259c55abe00ae07535ca5d9b09d6efb9f7e9abb64605c337acbd6b14fc7e"),
            nonce: &hex!("92f258071d79af3e63672285"),
            plaintext: &hex!("a6fee33eb110a2d769bbc52b0f36969c287874f665681477a25fc4c48015c541fbe2394133ba490a34ee2dd67b898177849a91"),
            aad: b"",
            ciphertext: &hex!("bbca4a9e09ae9690c0f6f8d405e53dccd666aa9c5fa13c8758bc30abe1ddd1bcce0d36a1eaaaaffef20cd3c5970b9673f8a65c"),
            tag: &hex!("26ccecb9976fd6ac9c2c0f372c52c821"),
        },
        GcmTV {
            key: &hex!("251227f72c481a7e064cbbaa5489bc85d740c1e6edea2282154507877ed56819"),
            nonce: &hex!("db7193d9cd7aeced99062a1c"),
            plaintext: &hex!("cccffd58fded7e589481da18beec51562481f4b28c2944819c37f7125d56dceca0ef0bb6f7d7eeb5b7a2bd6b551254e9edff3a"),
            aad: b"",
            ciphertext: &hex!("1cc08d75a03d32ee9a7ae88e0071406dbee1c306383cf41731f3c547f3377b92f7cc28b3c1066601f54753fbd689af5dbc5448"),
            tag: &hex!("a0c7b7444229a8cfef24a31ee2de9961"),
        },
        GcmTV {
            key: &hex!("f256504fc78fff7139c42ed1510edf9ac5de27da706401aa9c67fd982d435911"),
            nonce: &hex!("8adcf2d678abcef9dd45e8f9"),
            plaintext: &hex!("d1b6db2b2c81751170d9e1a39997539e3e926ca4a43298cdd3eb6fe8678b508cdb90a8a94171abe2673894405eda5977694d7a"),
            aad: b"",
            ciphertext: &hex!("76205d63b9c5144e5daa8ac7e51f19fa96e71a3106ab779b67a8358ab5d60ef77197706266e2c214138334a3ed66ceccb5a6cd"),
            tag: &hex!("c1fe53cf85fbcbff932c6e1d026ea1d5"),
        },
        GcmTV {
            key: &hex!("21d296335f58515a90537a6ca3a38536eba1f899a2927447a3be3f0add70bea5"),
            nonce: &hex!("2be3ad164fcbcf8ee6708535"),
            plaintext: &hex!("ad278650092883d348be63e991231ef857641e5efc0cab9bb28f360becc3c103d2794785024f187beaf9665b986380c92946a7"),
            aad: b"",
            ciphertext: &hex!("b852aeba704e9d89448ba180a0bfde9e975a21cc073d0c02701215872ed7469f00fe349294ba2d72bf3c7780b72c76101ba148"),
            tag: &hex!("bdd6d708b45ae54cd8482e4c5480a3c1"),
        },
        GcmTV {
            key: &hex!("d42380580e3491ddfbc0ec32424e3a281cbe71aa7505ff5ab8d24e64fbe47518"),
            nonce: &hex!("fbed88de61d605a7137ffeb2"),
            plaintext: &hex!("4887a6ef947888bf80e4c40d9769650506eb4f4a5fd241b42c9046e3a2cf119db002f89a9eba1d11b7a378be6b27d6f8fc86c9"),
            aad: b"",
            ciphertext: &hex!("87aa27f96187ce27e26caf71ba5ba4e37705fd86ca9291ea68d6c6f9030291cdbff58bff1e6741590b268367e1f1b8c4b94cd4"),
            tag: &hex!("d1690a6fe403c4754fd3773d89395ecd"),
        },
        GcmTV {
            key: &hex!("5511727ecd92acec510d5d8c0c49b3caacd2140431cf51e09437ebd8ca82e2ce"),
            nonce: &hex!("ae80d03696e23464c881ccff"),
            plaintext: &hex!("184b086646ef95111ccb3d319f3124f4d4d241f9d731ce26662ea39e43457e30b0bd739b5d5dbceb353ce0c3647a3a4c87e3b0"),
            aad: b"",
            ciphertext: &hex!("aa28cb257698963dfc3e3fe86368d881ac066eb8ee215a7c0ed72e4d081db0b940071e2e64ff6204960da8e3464daf4cb7f37b"),
            tag: &hex!("c1578aa6e3325ee4b5e9fb9ee62a7028"),
        },
        GcmTV {
            key: &hex!("d48f3072bbd535a2df0a2864feb33b488596cd523ad1623b1cefe7b8cbefcf4a"),
            nonce: &hex!("bbf2a537d285444d94f5e944"),
            plaintext: &hex!("060c585bd51539afdd8ff871440db36bfdce33b7f039321b0a63273a318bd25375a2d9615b236cfe63d627c6c561535ddfb6bd"),
            aad: b"",
            ciphertext: &hex!("993d5d692c218570d294ab90d5f7aa683dc0e470efac279a776040f3b49386813f68b0db6a7aef59025cc38520fb318a1eac55"),
            tag: &hex!("8cd808438a8f5b6a69ff3ae255bf2cb2"),
        },
        GcmTV {
            key: &hex!("5fe01c4baf01cbe07796d5aaef6ec1f45193a98a223594ae4f0ef4952e82e330"),
            nonce: &hex!("bd587321566c7f1a5dd8652d"),
            plaintext: &hex!("881dc6c7a5d4509f3c4bd2daab08f165ddc204489aa8134562a4eac3d0bcad7965847b102733bb63d1e5c598ece0c3e5dadddd"),
            aad: &hex!("9013617817dda947e135ee6dd3653382"),
            ciphertext: &hex!("16e375b4973b339d3f746c1c5a568bc7526e909ddff1e19c95c94a6ccff210c9a4a40679de5760c396ac0e2ceb1234f9f5fe26"),
            tag: &hex!("abd3d26d65a6275f7a4f56b422acab49"),
        },
        GcmTV {
            key: &hex!("885a9b124137e40bd0f697771317e401ce36327e61a8f9d0b80f4798f30a731d"),
            nonce: &hex!("beebc2f5a26fd2cab1e9c395"),
            plaintext: &hex!("427ec568ad8367c202f5d9999240f9994cc113500154f7f49e9ca27cc8154143b855238bca5c7bd6d9852b4eebd41e4eb98f16"),
            aad: &hex!("2e8bdde32258a5fcd8cd21037d0545eb"),
            ciphertext: &hex!("a1d83aab6864db463d9d7c22419462bde0740355c1147c62b4c4f23ceeaf65b16b873b1cc7e698dff6e3d19cf9da33e8cbcba7"),
            tag: &hex!("4fdbfd5210afa3556ec0fdc48b98e1eb"),
        },
        GcmTV {
            key: &hex!("21c190e2b52e27b107f7a24b913a34bd5b7022060c5a4dec9ab289ff8ae67e2d"),
            nonce: &hex!("b28a61e6c1dfa7f76d086063"),
            plaintext: &hex!("4e1b9528cf46b1dd889858d3904d41d3174dcb225923f923d80adbfe6eec144b1d4eb3690d0b8519c99beaee25bb50fd2d148f"),
            aad: &hex!("d80657377ddbbed1f9b8d824b3c4d876"),
            ciphertext: &hex!("7126fa807aa6b61a60958fe4cc8682bb256e5bbdc499d04a6caa81b23f9e67d3da4cf1994b5a8ecc7bce641864d0519a6509cd"),
            tag: &hex!("d3e96568f2cd1a48771ee4f67ad042c1"),
        },
        GcmTV {
            key: &hex!("11c33ae37680130c51ed11bfaf0fcb6ed4fc7d903ff432b811763d2c7ef83a33"),
            nonce: &hex!("0f224d26dbf632cebdce3b8b"),
            plaintext: &hex!("f8a2affe5a7e67f2c62622e4a56804b48e529d1faf9096f94409224129921ce46aed898dd5391746e8170e05f91e0524166625"),
            aad: &hex!("dee803732ff662cba9f861227f8b67cf"),
            ciphertext: &hex!("3856558375c363b25e8f9e9e2eb63cf0e76a1c6e228893c7b22da4a69b682528b4a4ca2b99e7a537390e2d1e05a68f3e39c4e9"),
            tag: &hex!("9b12691b2002ca9227035c68ea941ef3"),
        },
        GcmTV {
            key: &hex!("3b291794fbb9152c3e4f4de4608a9137d277bd651f97e738afaa548d97b4ec60"),
            nonce: &hex!("4d1c69c6da96c085d31422ba"),
            plaintext: &hex!("21b3ca1f47a0c7f6ebd097eda69d9e5b5fbf5c24d781658003cfd443ae7096be19e1cd3c14fe9738efb00847697fccb466ae1b"),
            aad: &hex!("f3a5fa61a4e987413a8fab4aa51d895d"),
            ciphertext: &hex!("6c1439cd2cb564e7944fd52f316e84aeffc3fd8024df5a7d95a87c4d31a0f8ea17f21442c709a83b326d067d5f8e3005ebe22a"),
            tag: &hex!("e58048f2c1f806e09552c2e5cdf1b9d9"),
        },
        GcmTV {
            key: &hex!("8e7a8e7b129326e5410c8ae67fbd318de1909caba1d2b79210793c6b2c6e61c7"),
            nonce: &hex!("8e48513fdd971861ef7b5dc3"),
            plaintext: &hex!("ef6b4145910139293631db87a0d7782a1d95db568e857598128582e8914b4fa7c03c1b83e5624a2eb4c340c8ad7e6736a3e700"),
            aad: &hex!("80bb66a4727095b6c201fb3d82b0fcf5"),
            ciphertext: &hex!("e302687c0548973897a27c31911fc87ee93d8758c4ded68d6bd6415eaaf86bcc45fa6a1ef8a6ae068820549b170405b3fc0925"),
            tag: &hex!("ff5c193952558e5a120e672f566be411"),
        },
        GcmTV {
            key: &hex!("d687e0262f7af2768570df90b698094e03b668ce6183b6c6b6ca385dcd622729"),
            nonce: &hex!("50f6904f2d8466daa33c2461"),
            plaintext: &hex!("79e3067d94464e019a7c8af10b53adf5b09426d35f2257c3cbaffe1ff720565c07e77aeef06f9d03a2353053992073a4ed1fc8"),
            aad: &hex!("e8fa99432929d66f10205ad3e9592151"),
            ciphertext: &hex!("18f6e6aeecc8dc5a3d0b63a2a8b7bfaf695bd9c49a7392dbfa8ed44771eebe27f94589d8a430da4cf03a8693bc7525e1fcac82"),
            tag: &hex!("3c864eaa1b0ae44a7f0ad9ba287ba800"),
        },
        GcmTV {
            key: &hex!("26dc5ce74b4d64d1dc2221cdd6a63d7a9226134708299cd719a68f636b6b5ebd"),
            nonce: &hex!("0294c54ff4ed30782222c834"),
            plaintext: &hex!("ae4c7f040d3a5ff108e29381e7a0830221d5378b13b87ef0703c327686d30af004902d4ddb59d5787fecea4731eaa8042443d5"),
            aad: &hex!("2a9fb326f98bbe2d2cf57bae9ecbeff7"),
            ciphertext: &hex!("9601aec6bc6e8a09d054a01e500a4e4cdcc7c2cf83122656be7c26fc7dc1a773a40be7e8a049a6cdf059e93a23ca441ef1ca96"),
            tag: &hex!("b620a8a0c8fe6117f22735c0ca29434c"),
        },
        GcmTV {
            key: &hex!("7fa0644efc7f2e8df4b311f54ba8b8c975b2c2aa97962f8ca8a322541bedaa9d"),
            nonce: &hex!("5e774e45a07eeb9721734412"),
            plaintext: &hex!("84d1c75455e4c57419a9d78a90efc232c179517fe94aff53a4b8f7575db5af627f3d008006f216ecfc49ab8da8927ff5dc3959"),
            aad: &hex!("6ad673daa8c412bf280ea39ba0d9b6d4"),
            ciphertext: &hex!("e2f00b5a86b3dec2b77e54db328c8d954d4b716f9735e5798b05d65c512674d56e88bda0d486685a45d5c249719884329e3297"),
            tag: &hex!("0ce8eb54d5ad35dd2cb3fa75e7b70e33"),
        },
        GcmTV {
            key: &hex!("91d0429f2c45cf8ab01d50b9f04daaaccbe0503c9f115f9457c83a043dc83b23"),
            nonce: &hex!("34401d8d922eebac1829f22e"),
            plaintext: &hex!("d600d82a3c20c94792362959de440c93119a718ac749fa88aa606fc99cb02b4ca9ba958d28dc85f0523c99d82f43f58c5f979b"),
            aad: &hex!("1b29de9321aebc3ff9d1c2507aee80e9"),
            ciphertext: &hex!("84cbc9936eb7270080bb7024780113d064eccb63d3da0bd6bce4f8737d28304bfb6102f3ae9c394cc6452633fc551582bbfe1d"),
            tag: &hex!("e132dc8a31d21f24ea0e69dfb6b26557"),
        },
        GcmTV {
            key: &hex!("44e6411b9fbfcef387d0ca07b719181c7567e27dba59e8e1c3cc1763cfeaca04"),
            nonce: &hex!("25a1cfd97bd8e63de5d65974"),
            plaintext: &hex!("db28a592b1f3603c287991a69cc64eacdd62046445a8ba4067575f12553de155d06a9b40ddf58fec56c8171687b9cb54b1f346"),
            aad: &hex!("4b1751b074ab649d27fd3f2c4d7ee33a"),
            ciphertext: &hex!("36bf6bb761b2248fe71a620e34e9d18e12a74ca42c9a9a21d30345995a83eb44bcae3c67c020730cd8d5e51a741694cc396469"),
            tag: &hex!("e69ebf80a88d6eca41ae87cdcab4e1f2"),
        },
        GcmTV {
            key: &hex!("a94bfcefae90f9078860db80ccc50819eadf7cce29df3279f94f5eea97009ef2"),
            nonce: &hex!("f481bcb7f5da296e9454ff78"),
            plaintext: &hex!("97d0c7dfcab32a386f51d92e89333ec84eecd552e68d14cf48b75067bf0e1946ad03a5d063b852ca053c929088af45d0884a88"),
            aad: &hex!("9f80d845577818df9ba984ee552ae203"),
            ciphertext: &hex!("18a1c9bfe1b1dfdd06e465df347c1e942b37b3e48cb0c905841a593b5b0d0330feb3b8970dbc9429252a897f0f8e12860ea39a"),
            tag: &hex!("10cf4d335b8d8e7e8bbaf49222a1cd66"),
        },
        GcmTV {
            key: &hex!("a50a60e568ff35a610ef9479c08bbc7bb64c373fc853f37fa6b350250a26f232"),
            nonce: &hex!("5ada1d4aca883d7bd6fa869f"),
            plaintext: &hex!("9ea44e72a1d21395cd81d20db05816441010efd8f811b75bb143ab47f55eefce4eec5f606fa5d98b260d7e5df4a7474cbd8599"),
            aad: &hex!("cc7a7a541be7a6d1b846354cb6a571e6"),
            ciphertext: &hex!("4165b135187faeb395d4531c062738e0d47df8bed91982eb32e391a6b3711f117b6fae0afde791de3e72fcf96d2b53ff1a621a"),
            tag: &hex!("e2cbfea2100585b2cbe5107da17ff77a"),
        },
        GcmTV {
            key: &hex!("5ff3311461d247ceb1eaf591292fcba54308dd3484fd1851e09a12b8f6663fc1"),
            nonce: &hex!("61af2e6aec183129cf053c2b"),
            plaintext: &hex!("920df8b2888a74022ede6919ed0bf48ccf51e395fe5bfa69a6209ff9a46674024eaa4f43ae2c933730b9fdc8ad216130447cc8"),
            aad: &hex!("5eafed6674f2ae83397df923e059db49"),
            ciphertext: &hex!("0e35e1208168b639e012df398bc8bf2b19b08d46af0353cd78f6d1b7ae14e6224c1da6fdc9433b171f1cd2b512d5f1acd84f03"),
            tag: &hex!("5bc77eb02e4d51e2019446b468498d0e"),
        },
        GcmTV {
            key: &hex!("42e93547eee7e18ec9620dd3dc0e2b1cf3e5d448198a902ded3f935da9d35b33"),
            nonce: &hex!("e02e12ba92a6046af11adf0e"),
            plaintext: &hex!("6c3704b32527ace3d5236687c4a98a1ad5a4f83c04af2f62c9e87e7f3d0469327919d810bb6c44fd3c9b146852583a44ed2f3c"),
            aad: &hex!("ac3d536981e3cabc81211646e14f2f92"),
            ciphertext: &hex!("8b6506af703ae3158eb61e2f9c2b63de403b2ebc6b1e6759ceb99c08aa66cb07d1d913ac4acd7af9b9e03b3af602bcaf2bb65e"),
            tag: &hex!("a6ce2ccb236fc99e87b76cc412a79031"),
        },
        GcmTV {
            key: &hex!("24501ad384e473963d476edcfe08205237acfd49b5b8f33857f8114e863fec7f"),
            nonce: &hex!("9ff18563b978ec281b3f2794"),
            plaintext: &hex!("27f348f9cdc0c5bd5e66b1ccb63ad920ff2219d14e8d631b3872265cf117ee86757accb158bd9abb3868fdc0d0b074b5f01b2c"),
            aad: &hex!("adb5ec720ccf9898500028bf34afccbcaca126ef"),
            ciphertext: &hex!("eb7cb754c824e8d96f7c6d9b76c7d26fb874ffbf1d65c6f64a698d839b0b06145dae82057ad55994cf59ad7f67c0fa5e85fab8"),
            tag: &hex!("bc95c532fecc594c36d1550286a7a3f0"),
        },
        GcmTV {
            key: &hex!("fb43f5ab4a1738a30c1e053d484a94254125d55dccee1ad67c368bc1a985d235"),
            nonce: &hex!("9fbb5f8252db0bca21f1c230"),
            plaintext: &hex!("34b797bb82250e23c5e796db2c37e488b3b99d1b981cea5e5b0c61a0b39adb6bd6ef1f50722e2e4f81115cfcf53f842e2a6c08"),
            aad: &hex!("98f8ae1735c39f732e2cbee1156dabeb854ec7a2"),
            ciphertext: &hex!("871cd53d95a8b806bd4821e6c4456204d27fd704ba3d07ce25872dc604ea5c5ea13322186b7489db4fa060c1fd4159692612c8"),
            tag: &hex!("07b48e4a32fac47e115d7ac7445d8330"),
        },
        GcmTV {
            key: &hex!("9f953b9f2f3bb4103a4b34d8ca2ec3720df7fedf8c69cac900bd75338beababe"),
            nonce: &hex!("eb731ae04e39f3eb88cc77fa"),
            plaintext: &hex!("3b80d5ac12ba9dad9d9ff30a73732674e11c9edf9bb057fd1c6adc97cf6c5fa3ee8690ad4c51b10b3bd5da9a28e6275cbe28cb"),
            aad: &hex!("d44a07d869ac0d89b15262a1e8e1aa74f09bcb82"),
            ciphertext: &hex!("1533ce8e2fc6ab485aef6fcfb08ded83ae549a7111fce2a1d8a3f691f35182ce46fce6204d7dafb8d3206c4e4b645bc3f5afd1"),
            tag: &hex!("f09265c21f90ef79b309a93db73d9290"),
        },
        GcmTV {
            key: &hex!("2426e2d1cd9545ec2fb7ab9137ad852734333925bfc5674763d6ee906e81c091"),
            nonce: &hex!("49a094a71d393b36daa4a591"),
            plaintext: &hex!("7cbe7982d365a55d147c954583f9760a09948ab73ebbe1b2c1d69ed58e092a347392192cfe8bce18ca43ee19af7652331bd92c"),
            aad: &hex!("177309cfc913e3f5c093e8b1319ba81826d43ce5"),
            ciphertext: &hex!("cab992e17cf6ec69fd3c67ea0424bcd67475a7f1f16e6733c4419d1b5a755f78d6eda8e368360d403800a08f0d52b4bc0aa0ab"),
            tag: &hex!("b125f8caee9e54b9f9414b1c09021ed8"),
        },
        GcmTV {
            key: &hex!("8dc1b24bcbbee3cb8e14b344166d461d00c7490041edc9fa07e19cc82a3ed9c4"),
            nonce: &hex!("31768ad18c971b188d947019"),
            plaintext: &hex!("84e4f79dbb7209cbaf70e4fefe137c494786c899602783e9c034296978d7f0c571f7ea9d80ed0cc4723124872d7326890300c1"),
            aad: &hex!("eb3673b64560cca7bda76a1de7ae1014ee1acaee"),
            ciphertext: &hex!("2402acd865d4b731bc9395eae0e57d38fdf5ce847ac7aef75791a52c7573ea9b3a296e62cb1ed97c4bd34be50ee7f3d75747cf"),
            tag: &hex!("665abb725498ede2b0df655fc1765a2b"),
        },
        GcmTV {
            key: &hex!("bc898f643a5f2cd864c10b507b4b803b4ff4ace61fadcc7bcd98af394731b791"),
            nonce: &hex!("cc447d83c0a6734a79778c64"),
            plaintext: &hex!("124eb963cdb56fa49c70a9b1aa682445c55065f26859f1d16eef7cfe491587533eedd7e23deabddfc5550c2fa6a08b17822699"),
            aad: &hex!("e932bd2e0e6c550d136f725e14c53d27ffb20f6a"),
            ciphertext: &hex!("45d8908ef9eef369e78b7ea0b7d023a92c63648271927efe9b0220eb09ed96f3b635c6ec8bfc68b4c228b712494bb37f4c7f1a"),
            tag: &hex!("47899857494bac28d2176a9c923026b2"),
        },
        GcmTV {
            key: &hex!("8e82a85466ee024eb1ae10c4982d6a95e6dbe5582299ab37fe89a9db80ab51a6"),
            nonce: &hex!("04cfd489e18eeb7a4a8ab36b"),
            plaintext: &hex!("3aa2e4eaed18c4602715ae77379e9083708af9f9b49031324d41abca61440319c8c8e6dbcc20006a825b12ced00b2286848a94"),
            aad: &hex!("7bb54b1a6ed0ca387268a146430c0bfa2602a8fd"),
            ciphertext: &hex!("674b1391937074642408eeae9b748ca629da9fd00281824f5a108f6078ee78f98749392bb6e29b53e53e4b11739ac53a8e653b"),
            tag: &hex!("e320a873a9c2e8ef455698c37ea59a6d"),
        },
        GcmTV {
            key: &hex!("f1f2c5503ebf35ac1373c29e2305e963f89f6ed015a181b70fb549429805d5d9"),
            nonce: &hex!("2fb5c6a24f406872755db05c"),
            plaintext: &hex!("b4a2809198035c277637bb1c2927fb5c60b49ef9087c800012d8663d997983fcb78d51a054114a24e1e1b5214b58e7dee47195"),
            aad: &hex!("92c1f3489aed90aedafb55562a34b3f4be29e101"),
            ciphertext: &hex!("f051a3a968278a46630b2894a0d386c18fa034960d8ddd14e88e1071afbbca5baf02967c2270117b4fb2bd4cfd032174505f99"),
            tag: &hex!("6f1db5293660b6904f7f008e409bdc06"),
        },
        GcmTV {
            key: &hex!("f0338d26d74bd1768da5bb79c59fab2b4abe1966324048790c44bc98a6b34b6c"),
            nonce: &hex!("c8269e4406fa0be1cf057b2f"),
            plaintext: &hex!("323c373e4d85a1fd21f387fdd8c7e6aeebd5aae893d7af286cb214600cba8b9eb06df085a2dc5aed870259f7f3cc81d3eb53bd"),
            aad: &hex!("13fb0edcba095cef9c4343a0629fd5020f03729d"),
            ciphertext: &hex!("08572b9cf9bcfd21d4403a1218d94476b9ee8c3b94c56625c21ccaf4c0efa34cf22a532389210793699c9de1ab14f8c4c52928"),
            tag: &hex!("29968c9fb610940cee9fd5b2f7c8ba21"),
        },
        GcmTV {
            key: &hex!("a67648285b65b9196060aaa02af279170164353e38fb77c3968c403cfa9acdc8"),
            nonce: &hex!("0822d6b3e91eccb7e14245fd"),
            plaintext: &hex!("b5d271768c12ccabf89eb2d58cbde840c26d1c9b3692581f90c8b0d7b2cff31ae9192d284f5448de7d924a7b08f115edae75aa"),
            aad: &hex!("0d9a5af7ac27438d92534d97ff4378274790e59f"),
            ciphertext: &hex!("b59041eed7abc2ff507d1932b5c55ac52728e5ac6648dcc74b38870db6181b1989f95a0144f0db368ec50414cfda0b977141e3"),
            tag: &hex!("1d12ce89e1261d73470f3ae36ab87288"),
        },
        GcmTV {
            key: &hex!("51162b2435f3cf43471f4cc0ffac98b438501ee9b887843a66e9951ca35b8767"),
            nonce: &hex!("dcb902eaa837ed22bf5fa636"),
            plaintext: &hex!("3edf43358f5109a4dfb4a02987170a67cdd170f6028f7708bdd7726f476b882b9640270f2270f7babfa384181c8e58c15d04c4"),
            aad: &hex!("4d459905ff89aed07dcda43a3d191a3da9309faa"),
            ciphertext: &hex!("046a2313d36cbc43b6d0787e5ef37d153090a31d0f6656004034be72b9b07ace3a8abe8614362282d87da40c29c60a1a9f5c40"),
            tag: &hex!("c7410b5cb94d2877c189983791cee82e"),
        },
        GcmTV {
            key: &hex!("2fa2beb1cde2226f28fb42a5fb0af3fc58fbb76bf14aa436e6535d466456a0f4"),
            nonce: &hex!("50190514a3740b3c0b1df576"),
            plaintext: &hex!("a5e0b4837dfca263ba286abf7940b6e70fabb55d8dee5028617c1190fbd327f79b79d2f34db6076ab07cecff7114b15ca02a33"),
            aad: &hex!("25142928c1ae9c7b850309e07df359389db539fc"),
            ciphertext: &hex!("850fd22bd0897b98ce40bc6c1345a9d59abf796b1b8c34ee8b377e54ee7d59dec05c022ecae96ffdfa1311bdd4e7a9d35aac47"),
            tag: &hex!("4b5ab89b4f627ca32d12a1791c286870"),
        },
        GcmTV {
            key: &hex!("a92a797ce2b2f382030b77a1abe94c8076eee88de2dc4929350b244dbdaddd30"),
            nonce: &hex!("716f577401a7893c42c91710"),
            plaintext: &hex!("9d26ff79a89720fab6e4cda85887e3c0c3f86a4670d065c8ea68042b6f9f16dd2c5b31acb36331f5b1e50f08c492dc12eebd9e"),
            aad: &hex!("8642681f1839b88990c2a939f00c9b90766dadac"),
            ciphertext: &hex!("3080bcf3604cf81f5f2c6edc80dfe5d877168a9903598a700a0bbae188fadc7a8b76a04b40400f9252d7f9437fa8f024a3bdeb"),
            tag: &hex!("8fc56f6bf48efb00476886b2a03ecb89"),
        },
        GcmTV {
            key: &hex!("89d0723e5a087456b7b709b8b21be380b463ba3dc9b79170e9947526798fe91c"),
            nonce: &hex!("68e2f307b7d49d4d9c041755"),
            plaintext: &hex!("7fe2afb710e8fd49cca1c2ba8fd0814594fba4d667017630e170a8a379fa5837bf370ca1cd4c98bd8c4f13eb7068ffa71ab07c"),
            aad: &hex!("b34805b30703a62b6d37c93f2443e1a33154b5fb"),
            ciphertext: &hex!("b841012752bbf1dfa7b59366dbf353bf98b61ff2e6e7a13d64d9dcb58b771003c8842ac002aac1fa8ca00a21eaf101ab44f380"),
            tag: &hex!("73a93e2722db63c2bbf470d5193b2230"),
        },
        GcmTV {
            key: &hex!("329a6e94b1cce693e445694650d62b8c2c9ab03a09e6d4eca05c48291e576b89"),
            nonce: &hex!("78f471bc32f8637a213e87ac"),
            plaintext: &hex!("65264d75e1a176a7e966e59109cd074ac5d54740eb0c58084af023e5599eb611846199579d95ba94b6d25ee4d9074b9714f231"),
            aad: &hex!("c00c465524e2e2f8a55c0793ed9af851be45a70e"),
            ciphertext: &hex!("964d665d1e3c1018dfd883e217cfe4c856cc844f7644b53bb68fbe66f8541fa43ac54e92a2b194d6d8929fe031e94b3e70eca0"),
            tag: &hex!("fd511385711236f2e99e6da5042007b7"),
        },
        GcmTV {
            key: &hex!("463b412911767d57a0b33969e674ffe7845d313b88c6fe312f3d724be68e1fca"),
            nonce: &hex!("611ce6f9a6880750de7da6cb"),
            plaintext: &hex!("e7d1dcf668e2876861940e012fe52a98dacbd78ab63c08842cc9801ea581682ad54af0c34d0d7f6f59e8ee0bf4900e0fd85042"),
            aad: &hex!("0a682fbc6192e1b47a5e0868787ffdafe5a50cead3575849990cdd2ea9b3597749403efb4a56684f0c6bde352d4aeec5"),
            ciphertext: &hex!("8886e196010cb3849d9c1a182abe1eeab0a5f3ca423c3669a4a8703c0f146e8e956fb122e0d721b869d2b6fcd4216d7d4d3758"),
            tag: &hex!("2469cecd70fd98fec9264f71df1aee9a"),
        },
        GcmTV {
            key: &hex!("55f9171a03c21e09e3a5fd771e56bffb775ebb190319f3dc214c4b19f72e5482"),
            nonce: &hex!("14f3bf95a08e8f52eb46fbf9"),
            plaintext: &hex!("af6b17fd67bc1173b063fc6f0941483cee9cbbbbed3a4dcff55a74b0c9535b977efa640e5b1a30faa859fd3daa8dd780cc94a0"),
            aad: &hex!("bac1ddefd111d471e75f0efb0f8127b4da923ecc788a5c91e3e2f65e2943e4caf42f54896604af19ed0b4d8697d45ab9"),
            ciphertext: &hex!("3ae8678089522371fe4bd4da99ffd83a32988e0728aa3a4970ded1fe73bc30c2eb1fe24c0ff5ab549ac7e567d7036628fd718d"),
            tag: &hex!("cf59603e05f4ed1d2da04e19399b8512"),
        },
        GcmTV {
            key: &hex!("54601d1538e5f04dc3fe95e483e40dec0aaa58375dc868da167c9a599ed345d9"),
            nonce: &hex!("c5150872e45c341c2b99c69a"),
            plaintext: &hex!("ae87c08c7610a125e7aa6f93fac0f80472530b2ce4d7194f5f4cb8ac025323c6c43a806788ef50c5028764ec32f2839005c813"),
            aad: &hex!("93cd7ee8648a64c59d54cdac455b05ffdfc2effe8b19b50babd8c1a8c21f5dc8dc6050e2347f4cd28701594b9f8d4de5"),
            ciphertext: &hex!("d5f005dc67bdc9738407ce2401977f59c9c83520e262d0c8db7fe47ae0eada30d674694f008e222f9733a6e63d81499e247567"),
            tag: &hex!("3470155144c74929980134db6995dd88"),
        },
        GcmTV {
            key: &hex!("e966c470cbecc819260640d5404c84382e6e649da96d29cad2d4412e671ed802"),
            nonce: &hex!("b3a92d6f49fe2cb9c144d339"),
            plaintext: &hex!("7adf6fcb41d59b8d2b663010c3d4cf5f5f0b95cf754f76f8626c4428467e5c6684e77e7857b1cc755762e9ea9117e3bb077040"),
            aad: &hex!("dfa62a3a4b5b3af6770cfd3cef3bbb4cce3f64925782a9a8a6e15fe3744d8f9310400dd04e8d7966c03850539e440aa5"),
            ciphertext: &hex!("5f5b09486e6cd2a854e5622b4988e2408fddaca42c21d946c5cd789fe5a1306ef33c8cd44467ad7aa4c8152bce656a20367284"),
            tag: &hex!("2b388109afdada6473435230d747b4eb"),
        },
        GcmTV {
            key: &hex!("4a8a12c0575ec65ae1c5784d2829bc7b04818eb00bd4c90a0d032ea281076e27"),
            nonce: &hex!("959f113b705397fb738018b0"),
            plaintext: &hex!("0c5571195586e4fc7096fb86cfcd6684081446f3d7adc33a897f03ac4ff6c3cc2019b67bd3184c86070764f6deaa8a10d0d81f"),
            aad: &hex!("adb8bc96142a1025122dc22f826957197af33dcdcf6b7ab56bc1a5e17e8534e48b8daf685faf9543bb343614bdf6737f"),
            ciphertext: &hex!("84212d5991231d35c4e8621163e5b370a0105a05856866e74df72c0808c062981570d32d274ea732fa4d29f9cfa7839cadbe6a"),
            tag: &hex!("39cee3b8fa0bf92605666ccd9eb19840"),
        },
        GcmTV {
            key: &hex!("6197a4fa7cfcedeff223f69ea68b4ddf54b683350c20875be353077e9bbce346"),
            nonce: &hex!("1a69ecabd42c53c0ec64fcd0"),
            plaintext: &hex!("40a487b4daf866c20f3c4911a0586709c3344aa988dc9c464bcf36cc4e3d92701e611e60cf69f3edbf76cd27ff6ba935026d7f"),
            aad: &hex!("b20a7ca5b5b603f661587e01f7ef171823ef463c187ded77a3d616400cc1d2b0b688ac9e927498341560cbc8eb9a4198"),
            ciphertext: &hex!("06420fa038ee62db30cc05bfe34c8d2c39a9d439653907c512ed606511921fe76110913a5bfb6b6c7b23d7f8883f5ab65f4b14"),
            tag: &hex!("4d3097c9919002cd1da83f29820312ed"),
        },
        GcmTV {
            key: &hex!("c9dbe185023ecaa78be9bfac1b91b9da6bd7c11349feb69e6b0be83a838e77b2"),
            nonce: &hex!("8940fa7c6afd3f7a09ec93b6"),
            plaintext: &hex!("075be0d61273e6975978d0b88b3fa38fc398d4d0f22a342a8afa5562af0e7c8fa548f0d8faec898a20c97e851754992c1ed4a3"),
            aad: &hex!("f17bd357608365e66b98e49191cdc2a3813bba5a1b7988aa8aaaaad4b86d0ef4e2698cad799d63fcd2a5e87c0e3e929a"),
            ciphertext: &hex!("615c1097d577363a77bfc7dd57179acb68166e78021b3397d7029ce33cbc848f036b9c07989eeb9f42aeaeebe8542f103b1d32"),
            tag: &hex!("a22ab25fd8a6127469e8ce9ff686d575"),
        },
        GcmTV {
            key: &hex!("e6cdcf497a6e119009bf43ac183d2dd4d4e967964ef92811f69eb18d92923305"),
            nonce: &hex!("3e88459a76e1dcc890788297"),
            plaintext: &hex!("72a3dfb555ba0029fc3d1c85b836f76135bd1858189efdde2db29045f2c26e6a65627d81a0b85ca42e8269d432a41154e929ac"),
            aad: &hex!("a359f86ec918537d80a84da7b66bca700c1ff9ec7f8695a30808d484da218d15ae89c5f943e71778445130191f779001"),
            ciphertext: &hex!("9ae3f8ccae0bb5789b1105118760c406e41175a76612435cb0c8be225ea6b368c9d08c9d9a24b512d1458e94af79e3060ab69e"),
            tag: &hex!("ac3bbc8fd6a7097df6f298411c23e385"),
        },
        GcmTV {
            key: &hex!("de5531b50888b61d63af2210ee23f46d91a5e60312bd578584af586bf22ea756"),
            nonce: &hex!("0fde8689b0348bbcfaa89fec"),
            plaintext: &hex!("80621e54eef1c92afb1f64ed860e39311eea7e2cca6f5624008c1d2e581d7112b7ee0b559fc3db575b7b7c42ee4f2a20442dc0"),
            aad: &hex!("22db97cd5f359f12aec66c51c7da79ba629db4c8c7e5501be2ec1e4cc3f3944b6e3057d093bc68b735b5156950f91804"),
            ciphertext: &hex!("933018419a32b7bf65f9777c44889a44b32d61ceddbb46839366ce2ca2ffeb1833f46559e59c93bb07f622d9633f13932cf7f1"),
            tag: &hex!("25023a4ee9bdbf525cfef888e2480f86"),
        },
        GcmTV {
            key: &hex!("bc0c6368a9bb2622f6d5ba12de581f003336c298adac34499bf26b11e630f891"),
            nonce: &hex!("2aa8f30b567cf1edd818e42d"),
            plaintext: &hex!("1dcc1a3167fba55c00d3383e26d386eaa0449154599992da7f7f6598f41b3eb8e4d0a9143dfcab963f5c390a6ae2010fbcf6ec"),
            aad: &hex!("0e28ebf87eb757e83031fb836f7b049a46bd740b0a39c9b798d2407e1150da86dfe84121c7c98449559453ad7558e779"),
            ciphertext: &hex!("78d00a6e3302369817b9cf1f24ea13c41751382e3fea74403d094737e32fb507184cfebce48d10b4ce8db12ef961e4df2c8e95"),
            tag: &hex!("c0aff3594f86b58e229c7ad05c2b84f0"),
        },
        GcmTV {
            key: &hex!("5d98a0c7ad6f9c0b116613ca5082250356a6a9bca55fe1a4a2962b733214dac4"),
            nonce: &hex!("8b2d8e8d83bdd6a3125dd997"),
            plaintext: &hex!("4f3685c2cfbc856379d1fd00f9611fe4c0a4b9c4013fe1bee144449709a6a7e31ff6fb0da74ed464b066b03b50f19cd7f5f9bc"),
            aad: &hex!("2f20636d46ce37e9bb0ca0c41d819e3eabcedacbd1ca3ced112d3ad620bbd3b2effe80d3ec8760706e8f14db83139a70"),
            ciphertext: &hex!("8e178c0e3e5d22b3be897e0b8879b0d53fef2efb9946ccff6d717b001e3033f2cc22d01d9551e9c0749de704fbe3189328cbb0"),
            tag: &hex!("541b7db823e37b5ed323626b9c6748f6"),
        },
        GcmTV {
            key: &hex!("d80a2703e982de1a2fe706ffe6e389f351ab356ccf056df045e2941b42ef21a4"),
            nonce: &hex!("1521ab8f7242cba05427f429"),
            plaintext: &hex!("6f9fde28e85776a49cfbad1459d94611757a3cd996aa6e2d702d0483a4d88d532131ebd405b351226b16d19d30d32807a1d511"),
            aad: &hex!("5395de90d6bec7c159ab9d6cfa663bdc6295d025e1fcc8b760b9ba42d785eda218dabc6fa7c0f733ad77f61682bff2db"),
            ciphertext: &hex!("1e72a8495ceadaf0d31b28ba7cb7c37ccb117761d38fe7dd98eb230ff4ea0b400401e9b5311a7be9b2a533523ad469e2fdb233"),
            tag: &hex!("bb174b7624c935ff75b3b77ff7068a98"),
        },
        GcmTV {
            key: &hex!("6d5c69d7135c0b5b7fef512c127fa788092f1a908358ab658b8f23e463409aa5"),
            nonce: &hex!("b36cccad38cd6148a384a026"),
            plaintext: &hex!("b4e74f5c56f2ea056d9ff931525944dfad207e063ba226c354e0320a50449967e964580d9b57028c14005aba6865f8bc6a3ef8"),
            aad: &hex!("b19f4616bb1452251a2a7dbf78f920194f139e0424d27683621d1ee1e865737c2466e058439c8e122e582a7b63607ce9"),
            ciphertext: &hex!("1ce12cd5502efa9ea259584ae9b3c7dbd9444380d4b77a2c787f9b2257019b23ee183dffebb3106a26b18d8a23445626a578e2"),
            tag: &hex!("62945e31bae3181855b69c37898ac5bf"),
        },
        GcmTV {
            key: &hex!("e6afe3c4db2c1d13edb1c5931b2b4b515ec0fd6201139ee1ea55cec92263830e"),
            nonce: &hex!("358bd9ea64177d1e23a41726"),
            plaintext: &hex!("710bb3394b094ee7d053bc6599b26dafd337e8a61c580d0446c3bf195e77ca5132c8ec3a47a61579dce38360bba7c65e4d5634"),
            aad: &hex!("7e0f841cddd7eeebd1ec7b7b8d0e2f71656e5e9ff3cfa739c0b9d0ec4941a0b3f3b396690dbe5f5082d6fb6dd701c68d"),
            ciphertext: &hex!("4574a8db515b41c14c2a962dff34e2161a7195c491b11b79889aff93c5b79a6455df9fe8ef5c5b9edb5da1aa9fe66058b9065f"),
            tag: &hex!("7c928d7f5cbac9bb4b5928fe727899eb"),
        },
        GcmTV {
            key: &hex!("5cb962278d79417b7795499e8b92befe4228f3ba5f31992201aa356a6d139a67"),
            nonce: &hex!("76f7e7608f09a05f336994cf"),
            plaintext: &hex!("2e12cbd468086aa70e2ecd1ddef561e85c225dd083e5956f5c67503344b0ea982bb5044dafbcc02a5b9be1e9b988902d80172b"),
            aad: &hex!("032de3fdec273fc8446c2bf767e201f2c7c190acf9d6d321a24a0462cbc3356e798fe23d6c1b4fe83be9c95d71c05504"),
            ciphertext: &hex!("c959344a46aa5216d2b37c832436eb72a4a363a6df5642cfbbfd640dea1d64c80bd97eabc1aab192969ee0b799e592a13d2351"),
            tag: &hex!("51b227eaf7228a4419f2f3b79b53463a"),
        },
        GcmTV {
            key: &hex!("148579a3cbca86d5520d66c0ec71ca5f7e41ba78e56dc6eebd566fed547fe691"),
            nonce: &hex!("b08a5ea1927499c6ecbfd4e0"),
            plaintext: &hex!("9d0b15fdf1bd595f91f8b3abc0f7dec927dfd4799935a1795d9ce00c9b879434420fe42c275a7cd7b39d638fb81ca52b49dc41"),
            aad: &hex!("e4f963f015ffbb99ee3349bbaf7e8e8e6c2a71c230a48f9d59860a29091d2747e01a5ca572347e247d25f56ba7ae8e05cde2be3c97931292c02370208ecd097ef692687fecf2f419d3200162a6480a57dad408a0dfeb492e2c5d"),
            ciphertext: &hex!("2097e372950a5e9383c675e89eea1c314f999159f5611344b298cda45e62843716f215f82ee663919c64002a5c198d7878fd3f"),
            tag: &hex!("adbecdb0d5c2224d804d2886ff9a5760"),
        },
        GcmTV {
            key: &hex!("e49af19182faef0ebeeba9f2d3be044e77b1212358366e4ef59e008aebcd9788"),
            nonce: &hex!("e7f37d79a6a487a5a703edbb"),
            plaintext: &hex!("461cd0caf7427a3d44408d825ed719237272ecd503b9094d1f62c97d63ed83a0b50bdc804ffdd7991da7a5b6dcf48d4bcd2cbc"),
            aad: &hex!("19a9a1cfc647346781bef51ed9070d05f99a0e0192a223c5cd2522dbdf97d9739dd39fb178ade3339e68774b058aa03e9a20a9a205bc05f32381df4d63396ef691fefd5a71b49a2ad82d5ea428778ca47ee1398792762413cff4"),
            ciphertext: &hex!("32ca3588e3e56eb4c8301b009d8b84b8a900b2b88ca3c21944205e9dd7311757b51394ae90d8bb3807b471677614f4198af909"),
            tag: &hex!("3e403d035c71d88f1be1a256c89ba6ad"),
        },
        GcmTV {
            key: &hex!("c277df045d0a1a3956958f271055c229d2634427b1d73e99d54920da69f72e01"),
            nonce: &hex!("79e24f84bc77a21a6cb14ee2"),
            plaintext: &hex!("5ca68d858cc30b1cb0514c4e9de98e1a1a835df401f69e9ec6f1bcb1158f09114dff551683b3827457f77e17a7097b1ea69eac"),
            aad: &hex!("ca09282238d492029afbd30ea9b4aa9d448d77b4b41a791c35ebe3f8e5034ac71210117a843fae647cea020712c27e5c8f85acf933d5e28430c7770862d8dbb197cbbcfe49dd63f6aa05fbd13e32c459342698dfee5935c7c321"),
            ciphertext: &hex!("5c5223c8eda59a8dc28b08e6c21482a46e5d84d32c7050bf144fc57f4e8094de133198da7b4b8398b167204aff837da15d9ab2"),
            tag: &hex!("378885950a4491bee3cd681d3c957b9a"),
        },
        GcmTV {
            key: &hex!("4d07f78d19e6d8bb32bf209f138307890f0f1ae39362779ff2bf1f9b734fe653"),
            nonce: &hex!("d983a5d5af78a3b1cd5fbd58"),
            plaintext: &hex!("94f0bbc4340d97d854e25cc7ce85ea1e781e68bf6f639e0a981bb03e3c209cbf5127171cb0fff65bc3ecac92774d10146d1ac5"),
            aad: &hex!("a3dc9ff9210bc4b3276909883db2c2aa0762cd22b46901a248c0372d073e7778b9c1d8469b26bb42406e484ef7747f71dea785fc0020a2eac17e0ac3fbe0453629efd68d5678fbecc10af8ffbe7828f826defb638763f4ecfe82"),
            ciphertext: &hex!("6543b4d97fccd273b36436fef719ac31bf0e5c4c058ea71aea2a0e5b60e329be6ea81ce386e6e9fe4480e58363c3b2036865ac"),
            tag: &hex!("924cf7c0770f228a4b92e9b2a11fc70b"),
        },
        GcmTV {
            key: &hex!("9572b9c57abdf1caae3bebc0e4bbf9e556b5cbacca2c4756050fefd10a666155"),
            nonce: &hex!("de292a9858caaccdcab6a433"),
            plaintext: &hex!("6f420a32708ccd4df0d3149e8c1d88dceba66ee4546f38db07046ebf30f47627f7fdda1dd79783adabe5f6b6853857b99b864c"),
            aad: &hex!("a042d97a9b8f6caf51c5f24522d7ed83e2c5d8ec6b37ef2598134a30e57319300c3fdf92fb1d9797f5ef00971f662aae768f69f9ca0455bd6d1059d5f85b8ecb977006b833f90ac2d5bbf4498c83f4d1a42584c0dfc4a2e2453c"),
            ciphertext: &hex!("a9af961d61ab578cc1348eb6f729603f481c5d9bf9bee3a13eda022bd09c03a4f207c21c45c0232a9742ae8f0c54b4278a3a63"),
            tag: &hex!("eff9bb26156ec76f0060cd93a959e055"),
        },
        GcmTV {
            key: &hex!("3cc8671c4d25c3cbc887f4dcbd64e531e91cf6252f6ee9c29d9988d20ab6747f"),
            nonce: &hex!("f960a09c0b5067280926a9c3"),
            plaintext: &hex!("5b58717b0b32076566b58bf37c6133e61468b2be67715fb0007fe390c4b5578decf55502a4e3c12e7bdf0ba98784d126e4753a"),
            aad: &hex!("79d73a7ff86698e6114a0f465373fbee029e042424c439b22e3ad37b36b9e02bab82e16844114e99e39c169f462fe61b87c4627c394384acc9531680706e4e56491a304c6075cca37c64db24468c1fb9519605c83f0ee3e0316a"),
            ciphertext: &hex!("1d0be097470c1ac30619f63c3961152ab27db88ce694b7bba4db185cb31803cc7bab890e931c90766621bfe5d887eb0cd6995d"),
            tag: &hex!("dbd57ea091ff16fc7dbc5435030cc74e"),
        },
        GcmTV {
            key: &hex!("882068be4552d7ad224fc8fa2af00d6abf76ccf1a7689d75f6f0e9bd82c1215e"),
            nonce: &hex!("890a5315992f12674d1c8018"),
            plaintext: &hex!("8464c03e0280cb1f63c054a24a050e980f60cc7313f09f2092c45d77bbe9ad2a8c1f6cdca2acd8c57c87e887edadb66bcb66c4"),
            aad: &hex!("916721df816b1cad531dee8e4a8e634d43ed87db99609bcc986d16bfac2cff577d536d749a5c3625de53c5351825c228911f0a64be1fc9738a26394efe5332c0762bf59b65d3f1c5aafa9ca2e63eccd59568e6c0269950911a71"),
            ciphertext: &hex!("020e297d907177dba12dde4bfe1b0ff9b6a9d9db0695193e4181449e157137b59b488616ba151b06d889f8498ce373d2396ab9"),
            tag: &hex!("e48537ecb27460b477a6e7c3463dbcb0"),
        },
        GcmTV {
            key: &hex!("4deadcf0f7e19231f8afcb6fb902b105bef23f2fa9323a51833ff8368ccb4f91"),
            nonce: &hex!("6d4d01abd587ed110e512ed2"),
            plaintext: &hex!("75686e0fdd3fd96f3e6dfafd7a2a907f9f375d93943cb2229bd72b032bf624af4fc72071289386e3dccc45959e47ab42b261a2"),
            aad: &hex!("31a2797318104b2dc9977e599435b041c56bafe5e7d901a58614c2d3fb9d220e3fd3e2828cef69e0604ed73340cb1e21967294dcd874893942442200b2a5b860ee8cf91e1d8eb3d364d0e43e84f6379f434a1ae17c236b216842"),
            ciphertext: &hex!("8feaf9a089599812117a67aed2f4bf3431ff1f6cfd64ea5ff475287abb4ff1ab6b3e4f8a55d1c6b3f08594f403e771ec7e9956"),
            tag: &hex!("5040407621712e053591179e1689698e"),
        },
        GcmTV {
            key: &hex!("80f1c515f10d79cdbee275213aa9ac0845e2cf42874f7e695081cb103abf1a27"),
            nonce: &hex!("399d5f9b218b62ff60c267bd"),
            plaintext: &hex!("9e95221873f65282dd1ec75494d2500e62a2b6edda5a6f33b3d4dd7516ef25cf4154472e61c6aed2749c5a7d86637052b00f54"),
            aad: &hex!("d2a8fff8ae24a6a5efc75764549a765222df317e323a798cbb8a23d1af8fdf8a3b767f55703b1c0feba3912d4234441978191262f1999c69caa4e9a3e0454c143af0022cd6e44cec14149f9e9964a1f2c5e5a6e3e768bd870060"),
            ciphertext: &hex!("4f996562e23ebbfd4fe26523aee9525b13d6e134e72d21bdc7f195c6403501fd8300b6e597b668f199f93591ba742a91b54454"),
            tag: &hex!("2da1c7325f58575d275abf96c7fa9e51"),
        },
        GcmTV {
            key: &hex!("c2c6e9be5a480a4a56bfcd0e268faa2276093bd1f7e8ce61e746d003decc761e"),
            nonce: &hex!("c1541eb25721d4856df8f928"),
            plaintext: &hex!("87d22e0318fbbb420b86b0585bd12c14645ff2c742e5639b3a114cc96c5f738edfbe2055116f259e3d6c14cb6d8fca45708289"),
            aad: &hex!("f34e79e5fe437eda03ccfef2f1d6319df51a71c9891863e4b98a7298bd64490460354db5a28b0fadcb815024ea17f3b84810e27954afb1fdf44f0defb930b1793684a781310b9af95b4bcf0a727a2cb0ac529b805811b3721d98"),
            ciphertext: &hex!("b5d6e57c7aa0240e0b6e332d3b3323b525a3d8a553ad041ba599e909188da537c3293d1687fb967882d16a5615b84e95f9dd77"),
            tag: &hex!("1cce334cec4b51216cac0fc620cdadf9"),
        },
        GcmTV {
            key: &hex!("ea0d6184a71456e27f9ac82dfc7f6694c898f7c0d19d1cb0db4e575dd0094bb6"),
            nonce: &hex!("5018fb816d515511bfb939d5"),
            plaintext: &hex!("083147d0c80f134f7393855c8a95bf6e6abd6f9a7b1fca584e8bfc6b5dc13a8edbfd473e232c041d9be9ee7709dc86b3aa320a"),
            aad: &hex!("8bc6bd0a263212bd7281fd1a45e512fca104f859358eae9293a297c529a0abaffd8a77507b9069040f2b3141a7620691e110a8b593b956d8e3e71694506b89018a03861c1ba6082687adce15a874c73477430cef075eba077a93"),
            ciphertext: &hex!("f0a5c4941782e2f2941dd05acee29b65341773f2e8d51935a3f4fa6f268ff030c880976cf1ee858f6571abd8411b695a2fadf0"),
            tag: &hex!("067d8cc2d38c30697272daa00c7f70cf"),
        },
        GcmTV {
            key: &hex!("c624feb6cb0d78d634b627134c692f0bf5debf84d8639e22ff27ce2ace49d438"),
            nonce: &hex!("a54f4f1204255f6b312222cd"),
            plaintext: &hex!("ec34f45c1b70fd56518cc5c404cc13330ab7d51c10f4d2cfeb26b097ae76897191ec1b3953b0086e425c7da221d29f65d5ccf3"),
            aad: &hex!("d9099ba6be50dca77e0b9803766ad993132479fbab43b8f4126a7f9ef673ac0caf2de235e1e84ad9fe505c43d1ac779f5072c025c14ea0d930ce39db8c5930baada23b3e4654470e559fcb6eb1c133a77318b87cc7913e12d404"),
            ciphertext: &hex!("713d28a5123d65e82cca6e7fd919e1e5e3bdaab12ae715cf8b7c974eb5f62be8c3b42637074c6b891f6c6033eb4b7e61db9f0b"),
            tag: &hex!("01ededff6e4d1dce4ac790218e208ebe"),
        },
        GcmTV {
            key: &hex!("1afc68b32596198ae0f3a8612751c2413322e8054ff2ac6bede3d4a1ee20ee62"),
            nonce: &hex!("356860e76e794492de6a68f3"),
            plaintext: &hex!("293041038f9e8edee23d2f18bce87b522380f1fa18b3021830a54ab891da8548095228ed9860176152e27945d66254f0db8590"),
            aad: &hex!("205e44009e0ef963838aff615b35c9f1271d487cf719677d956718bce8ab676cceb636ad381432c5c790c26b07051b661a2fec4e607f9644f84993c8335db21ae36b6008bab2883ad7541809bf5f49272295c1c1f1cf8c678553"),
            ciphertext: &hex!("e06109680d5fefd345665ec9a5b2e7bf3ece3af1b62841a95c453e7753b5a1d6d8a10b3c6c42df1f23832b74e74871821f1c0b"),
            tag: &hex!("953d8d04f70e2af055ac902a455235b2"),
        },
        GcmTV {
            key: &hex!("f61b723359e798fefecc26b10b168dc331c639079598f1f651166cc58c671ee1"),
            nonce: &hex!("b07e9407b592d4fd95509343"),
            plaintext: &hex!("2724f1ad6b5b409a59c7f2ff649eb24b4a33a03d7a0426e29a6ea3aa91b4f00699fbed75bb7189964303e2e9fe3a7e5f74b7a1"),
            aad: &hex!("1429c6f27828cb94ad5e62451da10fd574660cec2b8f279a19bbb8a167a630d3ac60db04e8faa02204792e49aed4501844a419d3ecdff0d03799866fee81a91187b08a44d5bb617ff3b2cef79cd48750ea20903e1d3627a17730"),
            ciphertext: &hex!("362bad8de943dce8f53edf682d02e1d893c23c5272b13fd35b492f8477083a8c34027db32b6131931f03555ac5fbc6dbb13801"),
            tag: &hex!("a51775606343755691f125019b44fdfc"),
        },
        GcmTV {
            key: &hex!("6be7f4d18ff0fbdd9b3b3cacaba4629a0c617387079add62f6ce1584b33faad1"),
            nonce: &hex!("fda568c9cb13d9c176bcef03"),
            plaintext: &hex!("4df668e99d5068604a48bcca5baa8245435928558a83d68d7b0b081861224e9bd39ea8f2d55a635949e66c6f6a7ff5cc34dd94"),
            aad: &hex!("11ebeb97dd4a9925c1fbe2b9af77392058d2d971e42db15da39f090d7bc132573c34bf7d92a2d72dc66ee6840c3ff07985b8976ee8d8f36bf47ae330b899fdc60652dd5a23c45f3680f11951f019e0697c8acfcaa95f01b9c7dd"),
            ciphertext: &hex!("488b40ad594e1845ccdd9e9467fc5e1afbbfde34e57d45bfcd30b61cc326d57fe8e3f31a39cdebf00f60bbd2c3cdf69f756eff"),
            tag: &hex!("3bf3fbab9b48486fd08a5552604df639"),
        },
    ];
}<|MERGE_RESOLUTION|>--- conflicted
+++ resolved
@@ -290,11 +290,7 @@
 
         #[inline(always)]
         pub fn finish_decrypt(&mut self, expected_tag: &[u8]) -> bool {
-<<<<<<< HEAD
-            crate::secure_eq(&self.finish_encrypt(), expected_tag)
-=======
             secure_eq(&self.finish_encrypt(), expected_tag)
->>>>>>> 9c9510ef
         }
     }
 
